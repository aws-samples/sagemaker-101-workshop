{
 "cells": [
  {
   "cell_type": "markdown",
   "metadata": {},
   "source": [
    "# REFERENCE SOLUTION: PyTorch MNIST Lift and Shift Exercise\n",
    "\n",
    "> *This exercise notebook was tested with the `Python 3 (ipykernel)` kernel on SageMaker Studio Distribution v1.9*\n",
    "\n",
    "---\n",
    "\n",
    "## Introduction\n",
    "\n",
    "Your new colleague in the data science team (who isn't very familiar with SageMaker) has written a nice notebook to tackle an image classification problem with PyTorch: [Local Notebook.ipynb](Local%20Notebook.ipynb).\n",
    "\n",
    "It works OK with the simple MNIST data set they were working on before, but now they'd like to take advantage of some of the features of SageMaker to tackle bigger and harder challenges.\n",
    "\n",
    "**Can you help refactor the Local Notebook code, to show them how to use SageMaker effectively?**\n"
   ]
  },
  {
   "cell_type": "markdown",
   "metadata": {},
   "source": [
    "## Getting Started\n",
    "\n",
    "First, check you can **run the [Local Notebook.ipynb](Local%20Notebook.ipynb) notebook through** - reviewing what steps it takes.\n",
    "\n",
    "**This notebook** sets out a structure you can use to migrate code into, and lists out some of the changes you'll need to make at a high level. You can either work directly in here, or duplicate this notebook so you still have an unchanged copy of the original.\n",
    "\n",
    "Try to work through the sections first with an MVP goal in mind (fitting the model to data in S3 via a SageMaker Training Job, and deploying/using the model through a SageMaker Endpoint). At the end, there are extension exercises to bring in more advanced functionality.\n"
   ]
  },
  {
   "cell_type": "markdown",
   "metadata": {},
   "source": [
    "## Dependencies\n",
    "\n",
    "Listing all our imports at the start helps to keep the requirements to run any script/file transparent up-front, and is specified by nearly every style guide including Python's official [PEP 8](https://www.python.org/dev/peps/pep-0008/#imports)\n"
   ]
  },
  {
   "cell_type": "code",
   "execution_count": null,
   "metadata": {},
   "outputs": [],
   "source": [
    "%pip install \"ipycanvas<0.13\" \"ipywidgets>=8,<9\""
   ]
  },
  {
   "cell_type": "code",
   "execution_count": null,
   "metadata": {},
   "outputs": [],
   "source": [
    "%load_ext autoreload\n",
    "%autoreload 2\n",
    "\n",
    "# Python Built-Ins:\n",
    "import glob\n",
    "import os\n",
    "\n",
    "# External Dependencies:\n",
    "import matplotlib.pyplot as plt\n",
    "import numpy as np\n",
    "\n",
    "# Local Notebook Utils:\n",
    "import util\n",
    "\n",
    "# TODO: What else will you need?\n",
    "# Have a look at the documentation: https://sagemaker.readthedocs.io/en/stable/frameworks/pytorch/using_pytorch.html\n",
    "# to see which libraries need to be imported to use sagemaker and the PyTorch estimator\n",
    "from PIL import Image\n",
    "import sagemaker\n",
    "from IPython.display import HTML, display\n",
    "from sagemaker.pytorch import PyTorch as PyTorchEstimator"
   ]
  },
  {
   "cell_type": "markdown",
   "metadata": {},
   "source": [
    "## Prepare the Data\n",
    "\n",
    "Let's download the image data from the Repository of Open Data on AWS and sample a subset like we did in the [Local Notebook.ipynb](Local%20Notebook.ipynb).\n",
    "\n",
    "**Check you understand** what data it's going to upload from this notebook, and where it's going to store it in S3, then start the upload running while you work on the rest."
   ]
  },
  {
   "cell_type": "code",
   "execution_count": null,
   "metadata": {},
   "outputs": [],
   "source": [
    "local_dir = \"/tmp/mnist\"\n",
    "training_dir = f\"{local_dir}/training\"\n",
    "testing_dir = f\"{local_dir}/testing\"\n",
    "\n",
    "# Download the MNIST data from the Registry of Open Data on AWS\n",
    "!rm -rf {local_dir}\n",
    "!mkdir -p {local_dir}\n",
    "!aws s3 cp s3://fast-ai-imageclas/mnist_png.tgz {local_dir} --no-sign-request\n",
    "\n",
    "# Un-tar the MNIST data, stripping the leading path element; this will leave us with directories\n",
    "# {local_dir}/testing/ and {local_dir/training/\n",
    "!tar zxf {local_dir}/mnist_png.tgz -C {local_dir}/ --strip-components=1 --no-same-owner\n",
    "\n",
    "# Get the list of files in tne training and testing directories recursively\n",
    "train_files = sorted(list(glob.iglob(os.path.join(training_dir, \"*/*.png\"), recursive=True)))\n",
    "test_files = sorted(list(glob.iglob(os.path.join(testing_dir, \"*/*.png\"), recursive=True)))\n",
    "\n",
    "print(f\"Training files: {len(train_files)}\")\n",
    "print(f\"Testing files:  {len(test_files)}\")\n",
    "\n",
    "# Reduce the data by keeping every Nth file and dropping the rest of the files.\n",
    "reduction_factor = 2\n",
    "train_files_to_keep = train_files[::reduction_factor]\n",
    "test_files_to_keep = test_files[::reduction_factor]\n",
    "\n",
    "print(f\"Training files kept: {len(train_files_to_keep)}\")\n",
    "print(f\"Testing files kept:  {len(test_files_to_keep)}\")\n",
    "\n",
    "# Delete all the files not to be kept\n",
    "for fname in set(train_files) ^ set(train_files_to_keep):\n",
    "    os.remove(fname)\n",
    "\n",
    "for fname in set(test_files) ^ set(test_files_to_keep):\n",
    "    os.remove(fname)\n",
    "\n",
    "print(\"Done!\")"
   ]
  },
  {
   "cell_type": "markdown",
   "metadata": {},
   "source": [
    "## Set Up Execution Role, Session and S3 Bucket\n",
    "\n",
    "Now that we have downloaded and reduced the data in the local directory, we will need to upload it to Amazon S3 to make it available for Amazon Sagemaker training.\n",
    "\n",
    "Let's start by specifying:\n",
    "\n",
    "- The S3 bucket and prefix that you want to use for training and model data. This should be within the same region as the Notebook Instance, training, and hosting. If you don't specify a bucket, SageMaker SDK will create a default bucket following a pre-defined naming convention in the same region.\n",
    "- The IAM role ARN used to give SageMaker access to your data. It can be fetched using the **get_execution_role** method from SageMaker Python SDK.\n"
   ]
  },
  {
   "cell_type": "code",
   "execution_count": null,
   "metadata": {},
   "outputs": [],
   "source": [
    "# TODO: This is where you can setup execution role, session and S3 bucket.\n",
    "# 1. Setup the SageMaker role\n",
    "role = sagemaker.get_execution_role()\n",
    "# 2. Setup the SageMaker session\n",
    "sess = sagemaker.Session()\n",
    "# 3. Setup the SageMaker default bucket\n",
    "bucket_name = sess.default_bucket()  # We'll just use the default bucket as the other examples did\n",
    "\n",
    "# Have a look at the previous examples to find out how to do it"
   ]
  },
  {
   "cell_type": "markdown",
   "metadata": {},
   "source": [
    "## Upload Data to Amazon S3\n",
    "Next is the part where you need to upload the images to Amazon S3 for Sagemaker training. You can refer to the previous example on how to do it using the [aws s3 sync](https://docs.aws.amazon.com/cli/latest/reference/s3/sync.html) CLI command. The high-level command `aws s3 sync` command synchronizes the contents of the target bucket and source directory. It allows the use of options such as `--delete` that allows to remove objects from the target that are not present in the source and `--exclude` or `--include` options that filter files or objects to exclude or not exclude.\n",
    "\n",
    "> ⏰ Note: Uploading to Amazon S3 typically takes about 2-3 minutes assuming a `reduction_factor` of 2."
   ]
  },
  {
   "cell_type": "code",
   "execution_count": null,
   "metadata": {},
   "outputs": [],
   "source": [
    "# TODO: This is where you upload the training images using `aws s3 sync`.\n",
    "# Fill in the missing source local directory and the target S3 bucket and folder in the command below.\n",
    "!aws s3 sync --quiet --delete {local_dir} s3://{bucket_name}/mnist --exclude \"*.tgz\" && echo \"Done!\""
   ]
  },
  {
   "cell_type": "markdown",
   "metadata": {},
   "source": [
    "You can check your data is uploaded by finding your bucket in the [Amazon S3 Console](https://s3.console.aws.amazon.com/s3/home). Do you see the folders of images as expected?"
   ]
  },
  {
   "cell_type": "markdown",
   "metadata": {},
   "source": [
    "## Data Input (\"Channels\") Configuration\n",
    "\n",
    "The draft code has **2 data sets**: One for training, and one for test/validation. (For classification, the folder location of each image is sufficient as a label).\n",
    "\n",
    "In SageMaker terminology, each input data set is a \"channel\" and we can name them however we like... Just make sure you're consistent about what you call each one!\n",
    "\n",
    "For a simple input configuration, a channel spec might just be the S3 URI of the folder. For configuring more advanced options, there's the [s3_input](https://sagemaker.readthedocs.io/en/stable/inputs.html) class in the SageMaker SDK.\n"
   ]
  },
  {
   "cell_type": "code",
   "execution_count": null,
   "metadata": {},
   "outputs": [],
   "source": [
    "# TODO: Define your 2 data channels\n",
    "# The data can be found in: \"s3://{bucket_name}/mnist/training\" and \"s3://{bucket_name}/mnist/testing\"\n",
    "\n",
    "# We can use either the s3_input (which gives us additional configuration options), or a plain string:\n",
    "train_channel = sagemaker.inputs.TrainingInput(f\"s3://{bucket_name}/mnist/training\")\n",
    "test_channel = f\"s3://{bucket_name}/mnist/testing\"\n",
    "\n",
    "inputs = {\"train\": train_channel, \"test\": test_channel}\n",
    "print(inputs)"
   ]
  },
  {
   "cell_type": "markdown",
   "metadata": {},
   "source": [
    "## Algorithm (\"Estimator\") Configuration and Run\n",
    "\n",
    "Instead of loading and fitting this data here in the notebook, we'll be creating a [PyTorch Estimator](https://sagemaker.readthedocs.io/en/stable/frameworks/pytorch/sagemaker.pytorch.html#pytorch-estimator) through the SageMaker SDK, to run the code on a separate container that can be scaled as required.\n",
    "\n",
    "The [\"Using PyTorch with the SageMaker Python SDK\"](https://sagemaker.readthedocs.io/en/stable/frameworks/pytorch/using_pytorch.html) docs give a good overview of this process. You should run your estimator in **Python 3**.\n",
    "\n",
    "**Use the [src/main.py](src/main.py) file** as your entry point to port code into - which has already been created for you with some basic hints.\n"
   ]
  },
  {
   "cell_type": "code",
   "execution_count": null,
   "metadata": {},
   "outputs": [],
   "source": [
    "# TODO: Create your PyTorch estimator\n",
    "\n",
    "# Note the PyTorch class inherits from some cross-framework base classes with additional\n",
    "# constructor options:\n",
    "# https://sagemaker.readthedocs.io/en/stable/estimators.html\n",
    "# https://sagemaker.readthedocs.io/en/stable/frameworks/pytorch/using_pytorch.html#create-an-estimator\n",
    "\n",
    "# We are using PyTorch 2.10 and python 3.10\n",
    "# You can reuse the metrics definition from the previous example\n",
    "# (Optional) Look at the Pytorch script and try to pass new hyperparameters\n",
    "\n",
    "estimator = PyTorchEstimator(\n",
    "    role=role,  # IAM role to run the job under - we just use the same as the notebook role\n",
    "    ## Framework setup:\n",
    "    entry_point=\"main.py\",  # Target script\n",
    "    source_dir=\"./src\",  # Folder to bundle, in case we want to split the code between files\n",
<<<<<<< HEAD
    "    framework_version=\"1.10\",  # PyTorch version\n",
    "    py_version=\"py38\",  # Python version\n",
=======
    "    framework_version=\"2.0\",  # PyTorch version\n",
    "    py_version=\"py310\",  # Python version\n",
>>>>>>> 2370b414
    "    ## Infrastructure provisioning:\n",
    "    instance_count=1,  # We haven't implemented parallelization in our script\n",
    "    # instance_type=\"ml.p3.2xlarge\",  # Keras should be accelerated by GPU though\n",
    "    instance_type=\"ml.c5.2xlarge\",  # Keras should be accelerated by GPU though\n",
    "    max_run=30 * 60,  # The training shouldn't take too long to run\n",
    "    use_spot_instances=True,  # May as well use spot to save money\n",
    "    max_wait=40 * 60,  # ...And we don't want to wait for ages for spot instances\n",
    "    ## Parameters to pass to our script:\n",
    "    hyperparameters={\n",
    "        \"epochs\": 12,\n",
    "        \"batch-size\": 128,\n",
    "    },\n",
    "    ## Performance/progress metrics to scrape from console output:\n",
    "    metric_definitions=[\n",
    "        {\"Name\": \"epoch\", \"Regex\": \"epoch: ([0-9\\\\.]+)\"},\n",
    "        {\"Name\": \"train:loss\", \"Regex\": \"train_loss: ([0-9\\\\.]+)\"},\n",
    "        {\"Name\": \"test:loss\", \"Regex\": \"val_loss: ([0-9\\\\.]+)\"},\n",
    "        {\"Name\": \"test:accuracy\", \"Regex\": \"val_acc: ([0-9\\\\.]+)\"},\n",
    "    ],\n",
    "    ## Let's keep our SageMaker records tidy by giving the training jobs a sensible name\n",
    "    base_job_name=\"mnist-pytorch\",\n",
    ")"
   ]
  },
  {
   "cell_type": "markdown",
   "metadata": {},
   "source": [
    "Before running the actual training on SageMaker TrainingJob, it can be good to run it locally first using the code below. If there is any error, you can fix them first before running using SageMaker TrainingJob."
   ]
  },
  {
   "cell_type": "code",
   "execution_count": null,
   "metadata": {},
   "outputs": [],
   "source": [
    "!python3 src/main.py --train {training_dir} --test {testing_dir} --output-data-dir data/local-output --model-dir data/local-model --epochs=2 --batch-size=128"
   ]
  },
  {
   "cell_type": "markdown",
   "metadata": {},
   "source": [
    "When you're ready to try your script in a Sagemaker training job, you can call `estimator.fit()` as we did in previous exercises:"
   ]
  },
  {
   "cell_type": "code",
   "execution_count": null,
   "metadata": {
    "scrolled": true
   },
   "outputs": [],
   "source": [
    "# TODO: Call estimator.fit\n",
    "estimator.fit(inputs)\n",
    "\n",
    "# Note: As configured, this job took about 12 clock minutes (but only 3 billable minutes) to run,\n",
    "# reaching a test accuracy of ~82%. The majority of the time is the download of images to the\n",
    "# container - which could be significantly optimized as discussed later in the \"Further\n",
    "# Improvements\" section"
   ]
  },
  {
   "cell_type": "markdown",
   "metadata": {},
   "source": [
    "## Deploy and Use Your Model (Real-Time Inference)\n",
    "\n",
    "If your training job has completed; and saved the model in the correct PyTorch model format; it should now be pretty simple to deploy the model to a real-time endpoint.\n",
    "\n",
    "You can achieve this with the [Estimator API](https://sagemaker.readthedocs.io/en/stable/estimators.html)."
   ]
  },
  {
   "cell_type": "code",
   "execution_count": null,
   "metadata": {},
   "outputs": [],
   "source": [
    "# TODO: Deploy a real-time endpoint\n",
    "predictor = estimator.deploy(\n",
    "    # Low request volume, tiny model = tiny infrastructure is fine:\n",
    "    initial_instance_count=1,\n",
    "    instance_type=\"ml.t2.medium\",\n",
    ")"
   ]
  },
  {
   "cell_type": "markdown",
   "metadata": {},
   "source": [
    "Reviewing the architecture from the example notebook, we set up the model to accept **batches** of **28x28** image tensors with **normalized 0-1 pixel values** and a **single color channel dimension**.\n",
    "\n",
    "Assuming you haven't [added any custom inference pre-processing](https://sagemaker.readthedocs.io/en/stable/frameworks/pytorch/using_pytorch.html#serve-a-pytorch-model) to the script (for example to accept encoded JPEGs/PNGs, or arbitrary image shapes), we'll need to replicate that same format when we use our endpoint.\n",
    "\n",
    "You can use the final \"Explore Results\" section of the local notebook as a guide. First, using the interactive widget:"
   ]
  },
  {
   "cell_type": "code",
   "execution_count": null,
   "metadata": {},
   "outputs": [],
   "source": [
    "# Create/reload the drawing widget:\n",
    "widget = util.draw.PixelDrawCanvas(pen_size=4)\n",
    "widget.display()"
   ]
  },
  {
   "cell_type": "code",
   "execution_count": null,
   "metadata": {},
   "outputs": [],
   "source": [
    "# Load the image from the widget:\n",
    "img = widget.data.mean(-1) / 255  # (Convert full-RGB 0-255 to grayscale 0-1)\n",
    "\n",
    "# TODO: Call your endpoint\n",
    "input_data = np.expand_dims(img, [0, 1]).astype(np.float32)\n",
    "print(f\"Request data shape {input_data.shape}, type {input_data.dtype}\")\n",
    "result = predictor.predict(input_data)\n",
    "\n",
    "print(f\"Result confidences: {result}\")\n",
    "\n",
    "# Plot the result:\n",
    "plt.figure(figsize=(3, 3))\n",
    "fig = plt.subplot(1, 1, 1)\n",
    "ax = plt.imshow(img, cmap=\"gray\")\n",
    "fig.set_title(f\"Predicted Number {np.argmax(result)}\")\n",
    "plt.show()"
   ]
  },
  {
   "cell_type": "markdown",
   "metadata": {},
   "source": [
    "Alternatively, to load and classify images from the test set:"
   ]
  },
  {
   "cell_type": "code",
   "execution_count": null,
   "metadata": {},
   "outputs": [],
   "source": [
    "# TODO: Choose an image\n",
    "label = \"4\"\n",
    "filename = os.listdir(f\"{testing_dir}/{label}\")[0]\n",
    "\n",
    "# TODO: Load the image.\n",
    "# Note: Can feed numpy array to predictor. There is no need to build tensor.\n",
    "# Load the image:\n",
    "img = Image.open(f\"{testing_dir}/{label}/{filename}\")\n",
    "input_data = np.squeeze(np.asarray(img)).astype(np.float32) / 255\n",
    "input_data = np.expand_dims(np.expand_dims(input_data, 0), 0)\n",
    "print(f\"Request data shape {input_data.shape}, type {input_data.dtype}\")\n",
    "\n",
    "# Send to the model:\n",
    "result = predictor.predict(input_data)\n",
    "print(f\"Result confidences: {result}\")\n",
    "\n",
    "# Plot the result:\n",
    "plt.figure(figsize=(3, 3))\n",
    "fig = plt.subplot(1, 1, 1)\n",
    "ax = plt.imshow(img, cmap=\"gray\")\n",
    "fig.set_title(f\"Predicted Number {np.argmax(result)}\")\n",
    "plt.show()"
   ]
  },
  {
   "cell_type": "markdown",
   "metadata": {},
   "source": [
    "## Further Improvements\n",
    "\n",
    "If you've got the basic train/deploy/call cycle working, congratulations! This core pattern of experimenting in the notebook but executing jobs on scalable hardware is at the heart of the SageMaker data science workflow.\n",
    "\n",
    "There are still plenty of ways we can use the tools better though: Read on for the next challenges!\n"
   ]
  },
  {
   "cell_type": "markdown",
   "metadata": {},
   "source": [
    "### 1. Cut training costs easily with SageMaker Managed Spot Mode\n",
    "\n",
    "AWS Spot Instances let you take advantage of unused capacity in the AWS cloud, at up to a 90% discount versus standard on-demand pricing! For small jobs like this, taking advantage of this discount is as easy as adding a couple of parameters to the Estimator constructor:\n",
    "\n",
    "https://sagemaker.readthedocs.io/en/stable/estimators.html\n",
    "\n",
    "Note that in general, spot capacity is offered at a discounted rate because it's interruptible based on instantaneous demand... Longer-running training jobs should implement checkpoint saving and loading, so that they can efficiently resume if interrupted part way through. More information can be found on the [Managed Spot Training in Amazon SageMaker](https://docs.aws.amazon.com/sagemaker/latest/dg/model-managed-spot-training.html) page of the [SageMaker Developer Guide](https://docs.aws.amazon.com/sagemaker/latest/dg/).\n"
   ]
  },
  {
   "cell_type": "markdown",
   "metadata": {},
   "source": [
    "### 2. Parameterize your algorithm\n",
    "\n",
    "Being able to change the parameters of your algorithm at run-time (without modifying the `main.py` script each time) is helpful for making your code more re-usable... But even more so because it's a pre-requisite for automatic hyperparameter tuning!\n",
    "\n",
    "Job parameter parsing should ideally be factored into a separate function, and as a best practice should accept setting values through **both** command line flags (as demonstrated in the [official MXNet MNIST example](https://github.com/awslabs/amazon-sagemaker-examples/blob/master/hyperparameter_tuning/mxnet_mnist/mnist.py)) **and** the [SageMaker Hyperparameter environment variable(s)](https://docs.aws.amazon.com/sagemaker/latest/dg/docker-container-environmental-variables-user-scripts.html). Perhaps the official MXNet example could be improved by setting environment-variable-driven defaults to the algorithm hyperparameters, the same as it already does for channels?\n",
    "\n",
    "Refactor your job to accept **epochs** and **batch size** as optional parameters, and show how you can set these before each training run through the [Estimator API](https://sagemaker.readthedocs.io/en/stable/estimators.html).\n"
   ]
  },
  {
   "cell_type": "markdown",
   "metadata": {},
   "source": [
    "### 3. Tune your network hyperparameters\n",
    "\n",
    "Re-use the same approach as before to parameterize some features in the structure of your network: Perhaps the sizes of the `Conv2D` kernels? The number, type, node count, or activation function of layers in the network? No need to stray too far away from the sample architecture!\n",
    "\n",
    "Instead of manually (or programmatically) calling `estimator.fit()` with different hyperparameters each time, we can use SageMaker's Bayesian Hyperparameter Tuning functionality to explore the space more efficiently!\n",
    "\n",
    "The SageMaker SDK Docs give a great [overview](https://sagemaker.readthedocs.io/en/stable/overview.html#sagemaker-automatic-model-tuning) of using the HyperparameterTuner, which you can refer to if you get stuck.\n",
    "\n",
    "First, we'll need to define a specific **metric** to optimize for, which is really a specification of how to scrape metric values from the algorithm's console logs. \n",
    "\n",
    "Next, use the [\\*Parameter](https://sagemaker.readthedocs.io/en/stable/tuner.html) classes (`ContinuousParameter`, `IntegerParameter` and `CategoricalParameter`) to define appropriate ranges for the hyperparameters whose combination you want to optimize.\n",
    "\n",
    "With the original estimator, target metric and parameter ranges defined, you'll be able to create a [HyperparameterTuner](https://sagemaker.readthedocs.io/en/stable/tuner.html) and use that to start a hyperparameter tuning job instead of a single model training job.\n",
    "\n",
    "Pay attention to likely run time and resource consumption when selecting the maximum total number of training jobs and maximum parallel jobs of your hyperparameter tuning run... You can always view and cancel ongoing hyperparameter tuning jobs through the SageMaker Console.\n"
   ]
  },
  {
   "cell_type": "markdown",
   "metadata": {},
   "source": [
    "### Additional Challenges\n",
    "\n",
    "If you have time, the following challenges are trickier, and might stretch your SageMaker knowledge even further!\n",
    "\n",
    "**Batch Transform / Additional Inference Formats**: As discussed in this notebook, the deployed endpoint expects a particular tensor data format for requests... This complicates the usually-simple task of re-purposing the same model for batch inference (since our data in S3 is in JPEG format). The SageMaker TensorFlow SDK docs provide guidance on accepting custom formats in the [\"Create Python Scripts for Custom Input and Output Formats\"](https://sagemaker.readthedocs.io/en/stable/using_tf.html#create-python-scripts-for-custom-input-and-output-formats) section. If you can refactor your algorithm to accept JPEG requests when deployed as a real-time endpoint, you'll be able to run it as a batch [Transformer](https://sagemaker.readthedocs.io/en/stable/transformer.html) against images in S3 with a simple `estimator.transformer()` call.\n",
    "\n",
    "**Optimized Training Formats**: A dataset like this (containing many tiny objects) may take much less time to load in to the algorithm if we either converted it to the standard Numpy format that Keras distributes it in (just 4 files X_train, Y_train, X_test, Y_test); or *streaming* the data with [SageMaker Pipe Mode](https://aws.amazon.com/blogs/machine-learning/using-pipe-input-mode-for-amazon-sagemaker-algorithms/), instead of downloading it up-front.\n",
    "\n",
    "**Experiment Tracking**: The [SageMaker Experiments](https://docs.aws.amazon.com/sagemaker/latest/dg/experiments.html) feature gives a more structured way to track trials across multiple related experiments (for example, different HPO runs, or between HPO and regular model training jobs). You can use the [official SageMaker Experiments Example](https://github.com/awslabs/amazon-sagemaker-examples/tree/master/sagemaker-experiments) for guidance on how to track the experiments in this notebook... and should note that the [SageMaker Experiments SDK Docs](https://sagemaker-experiments.readthedocs.io/en/latest/) are maintained separately, since it's a different Python module.\n"
   ]
  },
  {
   "cell_type": "markdown",
   "metadata": {},
   "source": [
    "## Clean-Up\n",
    "\n",
    "Remember to clean up any persistent resources that aren't needed anymore to save costs: The most significant of these are real-time prediction endpoints, and this SageMaker Notebook Instance.\n",
    "\n",
    "The SageMaker SDK [Predictor](https://sagemaker.readthedocs.io/en/stable/predictors.html) class provides an interface to clean up real-time prediction endpoints; and SageMaker Notebook Instances can be stopped through the SageMaker Console when you're finished.\n",
    "\n",
    "You might also like to clean up any S3 buckets / content we created, to prevent ongoing storage costs.\n"
   ]
  },
  {
   "cell_type": "code",
   "execution_count": null,
   "metadata": {},
   "outputs": [],
   "source": [
    "# TODO: Clean up any endpoints/etc to release resources\n",
    "predictor.delete_endpoint(delete_endpoint_config=True)"
   ]
  },
  {
   "cell_type": "code",
   "execution_count": null,
   "metadata": {},
   "outputs": [],
   "source": []
  }
 ],
 "metadata": {
  "availableInstances": [
   {
    "_defaultOrder": 0,
    "_isFastLaunch": true,
    "category": "General purpose",
    "gpuNum": 0,
    "hideHardwareSpecs": false,
    "memoryGiB": 4,
    "name": "ml.t3.medium",
    "vcpuNum": 2
   },
   {
    "_defaultOrder": 1,
    "_isFastLaunch": false,
    "category": "General purpose",
    "gpuNum": 0,
    "hideHardwareSpecs": false,
    "memoryGiB": 8,
    "name": "ml.t3.large",
    "vcpuNum": 2
   },
   {
    "_defaultOrder": 2,
    "_isFastLaunch": false,
    "category": "General purpose",
    "gpuNum": 0,
    "hideHardwareSpecs": false,
    "memoryGiB": 16,
    "name": "ml.t3.xlarge",
    "vcpuNum": 4
   },
   {
    "_defaultOrder": 3,
    "_isFastLaunch": false,
    "category": "General purpose",
    "gpuNum": 0,
    "hideHardwareSpecs": false,
    "memoryGiB": 32,
    "name": "ml.t3.2xlarge",
    "vcpuNum": 8
   },
   {
    "_defaultOrder": 4,
    "_isFastLaunch": true,
    "category": "General purpose",
    "gpuNum": 0,
    "hideHardwareSpecs": false,
    "memoryGiB": 8,
    "name": "ml.m5.large",
    "vcpuNum": 2
   },
   {
    "_defaultOrder": 5,
    "_isFastLaunch": false,
    "category": "General purpose",
    "gpuNum": 0,
    "hideHardwareSpecs": false,
    "memoryGiB": 16,
    "name": "ml.m5.xlarge",
    "vcpuNum": 4
   },
   {
    "_defaultOrder": 6,
    "_isFastLaunch": false,
    "category": "General purpose",
    "gpuNum": 0,
    "hideHardwareSpecs": false,
    "memoryGiB": 32,
    "name": "ml.m5.2xlarge",
    "vcpuNum": 8
   },
   {
    "_defaultOrder": 7,
    "_isFastLaunch": false,
    "category": "General purpose",
    "gpuNum": 0,
    "hideHardwareSpecs": false,
    "memoryGiB": 64,
    "name": "ml.m5.4xlarge",
    "vcpuNum": 16
   },
   {
    "_defaultOrder": 8,
    "_isFastLaunch": false,
    "category": "General purpose",
    "gpuNum": 0,
    "hideHardwareSpecs": false,
    "memoryGiB": 128,
    "name": "ml.m5.8xlarge",
    "vcpuNum": 32
   },
   {
    "_defaultOrder": 9,
    "_isFastLaunch": false,
    "category": "General purpose",
    "gpuNum": 0,
    "hideHardwareSpecs": false,
    "memoryGiB": 192,
    "name": "ml.m5.12xlarge",
    "vcpuNum": 48
   },
   {
    "_defaultOrder": 10,
    "_isFastLaunch": false,
    "category": "General purpose",
    "gpuNum": 0,
    "hideHardwareSpecs": false,
    "memoryGiB": 256,
    "name": "ml.m5.16xlarge",
    "vcpuNum": 64
   },
   {
    "_defaultOrder": 11,
    "_isFastLaunch": false,
    "category": "General purpose",
    "gpuNum": 0,
    "hideHardwareSpecs": false,
    "memoryGiB": 384,
    "name": "ml.m5.24xlarge",
    "vcpuNum": 96
   },
   {
    "_defaultOrder": 12,
    "_isFastLaunch": false,
    "category": "General purpose",
    "gpuNum": 0,
    "hideHardwareSpecs": false,
    "memoryGiB": 8,
    "name": "ml.m5d.large",
    "vcpuNum": 2
   },
   {
    "_defaultOrder": 13,
    "_isFastLaunch": false,
    "category": "General purpose",
    "gpuNum": 0,
    "hideHardwareSpecs": false,
    "memoryGiB": 16,
    "name": "ml.m5d.xlarge",
    "vcpuNum": 4
   },
   {
    "_defaultOrder": 14,
    "_isFastLaunch": false,
    "category": "General purpose",
    "gpuNum": 0,
    "hideHardwareSpecs": false,
    "memoryGiB": 32,
    "name": "ml.m5d.2xlarge",
    "vcpuNum": 8
   },
   {
    "_defaultOrder": 15,
    "_isFastLaunch": false,
    "category": "General purpose",
    "gpuNum": 0,
    "hideHardwareSpecs": false,
    "memoryGiB": 64,
    "name": "ml.m5d.4xlarge",
    "vcpuNum": 16
   },
   {
    "_defaultOrder": 16,
    "_isFastLaunch": false,
    "category": "General purpose",
    "gpuNum": 0,
    "hideHardwareSpecs": false,
    "memoryGiB": 128,
    "name": "ml.m5d.8xlarge",
    "vcpuNum": 32
   },
   {
    "_defaultOrder": 17,
    "_isFastLaunch": false,
    "category": "General purpose",
    "gpuNum": 0,
    "hideHardwareSpecs": false,
    "memoryGiB": 192,
    "name": "ml.m5d.12xlarge",
    "vcpuNum": 48
   },
   {
    "_defaultOrder": 18,
    "_isFastLaunch": false,
    "category": "General purpose",
    "gpuNum": 0,
    "hideHardwareSpecs": false,
    "memoryGiB": 256,
    "name": "ml.m5d.16xlarge",
    "vcpuNum": 64
   },
   {
    "_defaultOrder": 19,
    "_isFastLaunch": false,
    "category": "General purpose",
    "gpuNum": 0,
    "hideHardwareSpecs": false,
    "memoryGiB": 384,
    "name": "ml.m5d.24xlarge",
    "vcpuNum": 96
   },
   {
    "_defaultOrder": 20,
    "_isFastLaunch": false,
    "category": "General purpose",
    "gpuNum": 0,
    "hideHardwareSpecs": true,
    "memoryGiB": 0,
    "name": "ml.geospatial.interactive",
    "supportedImageNames": [
     "sagemaker-geospatial-v1-0"
    ],
    "vcpuNum": 0
   },
   {
    "_defaultOrder": 21,
    "_isFastLaunch": true,
    "category": "Compute optimized",
    "gpuNum": 0,
    "hideHardwareSpecs": false,
    "memoryGiB": 4,
    "name": "ml.c5.large",
    "vcpuNum": 2
   },
   {
    "_defaultOrder": 22,
    "_isFastLaunch": false,
    "category": "Compute optimized",
    "gpuNum": 0,
    "hideHardwareSpecs": false,
    "memoryGiB": 8,
    "name": "ml.c5.xlarge",
    "vcpuNum": 4
   },
   {
    "_defaultOrder": 23,
    "_isFastLaunch": false,
    "category": "Compute optimized",
    "gpuNum": 0,
    "hideHardwareSpecs": false,
    "memoryGiB": 16,
    "name": "ml.c5.2xlarge",
    "vcpuNum": 8
   },
   {
    "_defaultOrder": 24,
    "_isFastLaunch": false,
    "category": "Compute optimized",
    "gpuNum": 0,
    "hideHardwareSpecs": false,
    "memoryGiB": 32,
    "name": "ml.c5.4xlarge",
    "vcpuNum": 16
   },
   {
    "_defaultOrder": 25,
    "_isFastLaunch": false,
    "category": "Compute optimized",
    "gpuNum": 0,
    "hideHardwareSpecs": false,
    "memoryGiB": 72,
    "name": "ml.c5.9xlarge",
    "vcpuNum": 36
   },
   {
    "_defaultOrder": 26,
    "_isFastLaunch": false,
    "category": "Compute optimized",
    "gpuNum": 0,
    "hideHardwareSpecs": false,
    "memoryGiB": 96,
    "name": "ml.c5.12xlarge",
    "vcpuNum": 48
   },
   {
    "_defaultOrder": 27,
    "_isFastLaunch": false,
    "category": "Compute optimized",
    "gpuNum": 0,
    "hideHardwareSpecs": false,
    "memoryGiB": 144,
    "name": "ml.c5.18xlarge",
    "vcpuNum": 72
   },
   {
    "_defaultOrder": 28,
    "_isFastLaunch": false,
    "category": "Compute optimized",
    "gpuNum": 0,
    "hideHardwareSpecs": false,
    "memoryGiB": 192,
    "name": "ml.c5.24xlarge",
    "vcpuNum": 96
   },
   {
    "_defaultOrder": 29,
    "_isFastLaunch": true,
    "category": "Accelerated computing",
    "gpuNum": 1,
    "hideHardwareSpecs": false,
    "memoryGiB": 16,
    "name": "ml.g4dn.xlarge",
    "vcpuNum": 4
   },
   {
    "_defaultOrder": 30,
    "_isFastLaunch": false,
    "category": "Accelerated computing",
    "gpuNum": 1,
    "hideHardwareSpecs": false,
    "memoryGiB": 32,
    "name": "ml.g4dn.2xlarge",
    "vcpuNum": 8
   },
   {
    "_defaultOrder": 31,
    "_isFastLaunch": false,
    "category": "Accelerated computing",
    "gpuNum": 1,
    "hideHardwareSpecs": false,
    "memoryGiB": 64,
    "name": "ml.g4dn.4xlarge",
    "vcpuNum": 16
   },
   {
    "_defaultOrder": 32,
    "_isFastLaunch": false,
    "category": "Accelerated computing",
    "gpuNum": 1,
    "hideHardwareSpecs": false,
    "memoryGiB": 128,
    "name": "ml.g4dn.8xlarge",
    "vcpuNum": 32
   },
   {
    "_defaultOrder": 33,
    "_isFastLaunch": false,
    "category": "Accelerated computing",
    "gpuNum": 4,
    "hideHardwareSpecs": false,
    "memoryGiB": 192,
    "name": "ml.g4dn.12xlarge",
    "vcpuNum": 48
   },
   {
    "_defaultOrder": 34,
    "_isFastLaunch": false,
    "category": "Accelerated computing",
    "gpuNum": 1,
    "hideHardwareSpecs": false,
    "memoryGiB": 256,
    "name": "ml.g4dn.16xlarge",
    "vcpuNum": 64
   },
   {
    "_defaultOrder": 35,
    "_isFastLaunch": false,
    "category": "Accelerated computing",
    "gpuNum": 1,
    "hideHardwareSpecs": false,
    "memoryGiB": 61,
    "name": "ml.p3.2xlarge",
    "vcpuNum": 8
   },
   {
    "_defaultOrder": 36,
    "_isFastLaunch": false,
    "category": "Accelerated computing",
    "gpuNum": 4,
    "hideHardwareSpecs": false,
    "memoryGiB": 244,
    "name": "ml.p3.8xlarge",
    "vcpuNum": 32
   },
   {
    "_defaultOrder": 37,
    "_isFastLaunch": false,
    "category": "Accelerated computing",
    "gpuNum": 8,
    "hideHardwareSpecs": false,
    "memoryGiB": 488,
    "name": "ml.p3.16xlarge",
    "vcpuNum": 64
   },
   {
    "_defaultOrder": 38,
    "_isFastLaunch": false,
    "category": "Accelerated computing",
    "gpuNum": 8,
    "hideHardwareSpecs": false,
    "memoryGiB": 768,
    "name": "ml.p3dn.24xlarge",
    "vcpuNum": 96
   },
   {
    "_defaultOrder": 39,
    "_isFastLaunch": false,
    "category": "Memory Optimized",
    "gpuNum": 0,
    "hideHardwareSpecs": false,
    "memoryGiB": 16,
    "name": "ml.r5.large",
    "vcpuNum": 2
   },
   {
    "_defaultOrder": 40,
    "_isFastLaunch": false,
    "category": "Memory Optimized",
    "gpuNum": 0,
    "hideHardwareSpecs": false,
    "memoryGiB": 32,
    "name": "ml.r5.xlarge",
    "vcpuNum": 4
   },
   {
    "_defaultOrder": 41,
    "_isFastLaunch": false,
    "category": "Memory Optimized",
    "gpuNum": 0,
    "hideHardwareSpecs": false,
    "memoryGiB": 64,
    "name": "ml.r5.2xlarge",
    "vcpuNum": 8
   },
   {
    "_defaultOrder": 42,
    "_isFastLaunch": false,
    "category": "Memory Optimized",
    "gpuNum": 0,
    "hideHardwareSpecs": false,
    "memoryGiB": 128,
    "name": "ml.r5.4xlarge",
    "vcpuNum": 16
   },
   {
    "_defaultOrder": 43,
    "_isFastLaunch": false,
    "category": "Memory Optimized",
    "gpuNum": 0,
    "hideHardwareSpecs": false,
    "memoryGiB": 256,
    "name": "ml.r5.8xlarge",
    "vcpuNum": 32
   },
   {
    "_defaultOrder": 44,
    "_isFastLaunch": false,
    "category": "Memory Optimized",
    "gpuNum": 0,
    "hideHardwareSpecs": false,
    "memoryGiB": 384,
    "name": "ml.r5.12xlarge",
    "vcpuNum": 48
   },
   {
    "_defaultOrder": 45,
    "_isFastLaunch": false,
    "category": "Memory Optimized",
    "gpuNum": 0,
    "hideHardwareSpecs": false,
    "memoryGiB": 512,
    "name": "ml.r5.16xlarge",
    "vcpuNum": 64
   },
   {
    "_defaultOrder": 46,
    "_isFastLaunch": false,
    "category": "Memory Optimized",
    "gpuNum": 0,
    "hideHardwareSpecs": false,
    "memoryGiB": 768,
    "name": "ml.r5.24xlarge",
    "vcpuNum": 96
   },
   {
    "_defaultOrder": 47,
    "_isFastLaunch": false,
    "category": "Accelerated computing",
    "gpuNum": 1,
    "hideHardwareSpecs": false,
    "memoryGiB": 16,
    "name": "ml.g5.xlarge",
    "vcpuNum": 4
   },
   {
    "_defaultOrder": 48,
    "_isFastLaunch": false,
    "category": "Accelerated computing",
    "gpuNum": 1,
    "hideHardwareSpecs": false,
    "memoryGiB": 32,
    "name": "ml.g5.2xlarge",
    "vcpuNum": 8
   },
   {
    "_defaultOrder": 49,
    "_isFastLaunch": false,
    "category": "Accelerated computing",
    "gpuNum": 1,
    "hideHardwareSpecs": false,
    "memoryGiB": 64,
    "name": "ml.g5.4xlarge",
    "vcpuNum": 16
   },
   {
    "_defaultOrder": 50,
    "_isFastLaunch": false,
    "category": "Accelerated computing",
    "gpuNum": 1,
    "hideHardwareSpecs": false,
    "memoryGiB": 128,
    "name": "ml.g5.8xlarge",
    "vcpuNum": 32
   },
   {
    "_defaultOrder": 51,
    "_isFastLaunch": false,
    "category": "Accelerated computing",
    "gpuNum": 1,
    "hideHardwareSpecs": false,
    "memoryGiB": 256,
    "name": "ml.g5.16xlarge",
    "vcpuNum": 64
   },
   {
    "_defaultOrder": 52,
    "_isFastLaunch": false,
    "category": "Accelerated computing",
    "gpuNum": 4,
    "hideHardwareSpecs": false,
    "memoryGiB": 192,
    "name": "ml.g5.12xlarge",
    "vcpuNum": 48
   },
   {
    "_defaultOrder": 53,
    "_isFastLaunch": false,
    "category": "Accelerated computing",
    "gpuNum": 4,
    "hideHardwareSpecs": false,
    "memoryGiB": 384,
    "name": "ml.g5.24xlarge",
    "vcpuNum": 96
   },
   {
    "_defaultOrder": 54,
    "_isFastLaunch": false,
    "category": "Accelerated computing",
    "gpuNum": 8,
    "hideHardwareSpecs": false,
    "memoryGiB": 768,
    "name": "ml.g5.48xlarge",
    "vcpuNum": 192
   }
  ],
  "instance_type": "ml.t3.medium",
  "kernelspec": {
   "display_name": "Python 3 (ipykernel)",
   "language": "python",
   "name": "python3"
  },
  "language_info": {
   "codemirror_mode": {
    "name": "ipython",
    "version": 3
   },
   "file_extension": ".py",
   "mimetype": "text/x-python",
   "name": "python",
   "nbconvert_exporter": "python",
   "pygments_lexer": "ipython3",
   "version": "3.10.14"
  }
 },
 "nbformat": 4,
 "nbformat_minor": 4
}<|MERGE_RESOLUTION|>--- conflicted
+++ resolved
@@ -258,13 +258,8 @@
     "    ## Framework setup:\n",
     "    entry_point=\"main.py\",  # Target script\n",
     "    source_dir=\"./src\",  # Folder to bundle, in case we want to split the code between files\n",
-<<<<<<< HEAD
-    "    framework_version=\"1.10\",  # PyTorch version\n",
-    "    py_version=\"py38\",  # Python version\n",
-=======
     "    framework_version=\"2.0\",  # PyTorch version\n",
     "    py_version=\"py310\",  # Python version\n",
->>>>>>> 2370b414
     "    ## Infrastructure provisioning:\n",
     "    instance_count=1,  # We haven't implemented parallelization in our script\n",
     "    # instance_type=\"ml.p3.2xlarge\",  # Keras should be accelerated by GPU though\n",
