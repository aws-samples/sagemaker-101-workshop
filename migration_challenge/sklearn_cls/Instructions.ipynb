--- conflicted
+++ resolved
@@ -291,15 +291,9 @@
     "    instance_type=\"ml.m5.large\",\n",
     "    framework_version=\"1.0-1\",\n",
     "    base_job_name=\"iris-scikit\",\n",
-<<<<<<< HEAD
-    "    # metric_definitions=[\n",
-    "    #     # This example job doesn't output any metrics yet\n",
-    "    # ],\n",
-=======
     "    metric_definitions=[\n",
     "        {\"Name\": \"test:accuracy\", \"Regex\": \"Test-Accuracy: (.*?)%\"},\n",
     "    ],\n",
->>>>>>> 2370b414
     "    hyperparameters={\n",
     "        \"n_estimators\": 100,\n",
     "        \"min_samples_leaf\": 3,\n",
