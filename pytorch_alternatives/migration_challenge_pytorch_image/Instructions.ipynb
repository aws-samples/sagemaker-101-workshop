--- conflicted
+++ resolved
@@ -66,18 +66,13 @@
     "# External Dependencies:\n",
     "import matplotlib.pyplot as plt\n",
     "import numpy as np\n",
-<<<<<<< HEAD
-    "\n",
-    "# TODO: What else will you need?\n",
-    "import sagemaker\n",
-    "from sagemaker.pytorch import PyTorch as PyTorchEstimator"
-=======
-    "from IPython.display import HTML, display\n",
     "\n",
     "# TODO: What else will you need?\n",
     "# Have a look at the documentation: https://sagemaker.readthedocs.io/en/stable/frameworks/pytorch/using_pytorch.html\n",
-    "# to see which libraries need to be imported to use sagemaker and the tensorflow estimator"
->>>>>>> 0ce447f1
+    "# to see which libraries need to be imported to use sagemaker and the PyTorch estimatorimport sagemaker\n",
+    "import sagemaker\n",
+    "from IPython.display import HTML, display\n",
+    "from sagemaker.pytorch import PyTorch as PyTorchEstimator"
    ]
   },
   {
@@ -85,16 +80,8 @@
    "metadata": {},
    "source": [
     "## Prepare the Data\n",
-<<<<<<< HEAD
-    "The primary data source for a SageMaker training job is (nearly) always S3 - so we should upload our training and test data there.\n",
-    "\n",
-    "For this exercise, we prepared a few lines of code below to help you upload the images to Amazon S3 using the [aws s3 sync](https://docs.aws.amazon.com/cli/latest/reference/s3/sync.html) CLI command.\n",
-    "\n",
-    "But first, let's download the image data from the Repository of Open Data on AWS and sample a subset like we did in the Local Notebook.ipynb.\n",
-=======
     "\n",
     "Let's download the image data from the Repository of Open Data on AWS and sample a subset like we did in the [Local Notebook.ipynb](Local%20Notebook.ipynb).\n",
->>>>>>> 0ce447f1
     "\n",
     "**Check you understand** what data it's going to upload from this notebook, and where it's going to store it in S3, then start the upload running while you work on the rest."
    ]
@@ -108,8 +95,6 @@
     "local_dir = \"/tmp/mnist\"\n",
     "training_dir = f\"{local_dir}/training\"\n",
     "testing_dir = f\"{local_dir}/testing\"\n",
-<<<<<<< HEAD
-=======
     "\n",
     "# Download the MNIST data from the Registry of Open Data on AWS\n",
     "!rm -rf {local_dir}\n",
@@ -156,87 +141,15 @@
     "Let's start by specifying:\n",
     "\n",
     "- The S3 bucket and prefix that you want to use for training and model data. This should be within the same region as the Notebook Instance, training, and hosting. If you don't specify a bucket, SageMaker SDK will create a default bucket following a pre-defined naming convention in the same region.\n",
-    "- The IAM role ARN used to give SageMaker access to your data. It can be fetched using the **get_execution_role** method from sagemaker python SDK."
-   ]
-  },
-  {
-   "cell_type": "code",
-   "execution_count": null,
-   "metadata": {},
-   "outputs": [],
-   "source": [
-    "# TODO: This is where you can setup execution role, session and S3 bucket.\n",
-    "# 1. Setup the SageMaker role\n",
-    "role = ?\n",
-    "# 2. Setup the SageMaker session\n",
-    "sess = ?\n",
-    "# 3. Setup the SageMaker default bucket\n",
-    "bucket_name = ?\n",
->>>>>>> 0ce447f1
-    "\n",
-    "# Download the MNIST data from the Registry of Open Data on AWS\n",
-    "!rm -rf {local_dir}\n",
-    "!mkdir -p {local_dir}\n",
-    "!aws s3 cp s3://fast-ai-imageclas/mnist_png.tgz {local_dir} --no-sign-request\n",
-    "\n",
-    "# Un-tar the MNIST data, stripping the leading path element; this will leave us with directories\n",
-    "# {local_dir}/testing/ and {local_dir/training/\n",
-    "!tar zxf {local_dir}/mnist_png.tgz -C {local_dir}/ --strip-components=1 --no-same-owner\n",
-    "\n",
-    "# Get the list of files in tne training and testing directories recursively\n",
-    "train_files = sorted(list(glob.iglob(os.path.join(training_dir, \"*/*.png\"), recursive=True)))\n",
-    "test_files = sorted(list(glob.iglob(os.path.join(testing_dir, \"*/*.png\"), recursive=True)))\n",
-    "\n",
-    "print(f\"Training files: {len(train_files)}\")\n",
-    "print(f\"Testing files:  {len(test_files)}\")\n",
-    "\n",
-    "# Reduce the data by keeping every Nth file and dropping the rest of the files.\n",
-    "reduction_factor = 2\n",
-    "train_files_to_keep = train_files[::reduction_factor]\n",
-    "test_files_to_keep = test_files[::reduction_factor]\n",
-    "\n",
-    "print(f\"Training files kept: {len(train_files_to_keep)}\")\n",
-    "print(f\"Testing files kept:  {len(test_files_to_keep)}\")\n",
-    "\n",
-    "# Delete all the files not to be kept\n",
-    "for fname in (set(train_files) ^ set(train_files_to_keep)):\n",
-    "    os.remove(fname)\n",
-    "\n",
-    "for fname in (set(test_files) ^ set(test_files_to_keep)):\n",
-    "    os.remove(fname)\n",
-    "\n",
-    "print(\"Done!\")"
-   ]
-  },
-  {
-   "cell_type": "markdown",
-   "metadata": {},
-   "source": [
-<<<<<<< HEAD
-    "## Set Up Execution Role, Session and S3 Bucket\n",
-    "\n",
-    "Now that we have downloaded and reduced the data in the local directory, we will need to upload it to Amazon S3 to make it available for Amazon Sagemaker training.\n",
-    "\n",
-    "Let's start by specifying:\n",
-    "\n",
-    "- The S3 bucket and prefix that you want to use for training and model data. This should be within the same region as the Notebook Instance, training, and hosting. If you don't specify a bucket, SageMaker SDK will create a default bucket following a pre-defined naming convention in the same region.\n",
-    "- The IAM role ARN used to give SageMaker access to your data. It can be fetched using the **get_execution_role** method from sagemaker python SDK.\n"
-=======
-    "## Upload Data to Amazon S3\n",
-    "\n",
-    "Next is the part where you need to upload the images to Amazon S3 for Sagemaker training. You can refer to the previous example on how to do it using the [aws s3 sync](https://docs.aws.amazon.com/cli/latest/reference/s3/sync.html) CLI command. The high-level command `aws s3 sync` command synchronizes the contents of the target bucket and source directory. It allows the use of options such as `--delete` that allows to remove objects from the target that are not present in the source and `--exclude` or `--include` options that filter files or objects to exclude or not exclude.\n",
-    "\n",
-    "> ⏰ Note: Uploading to Amazon S3 typically takes about 2-3 minutes assuming a reduction_factor of 2."
->>>>>>> 0ce447f1
-   ]
-  },
-  {
-   "cell_type": "code",
-   "execution_count": null,
-   "metadata": {},
-   "outputs": [],
-   "source": [
-<<<<<<< HEAD
+    "- The IAM role ARN used to give SageMaker access to your data. It can be fetched using the **get_execution_role** method from SageMaker Python SDK.\n"
+   ]
+  },
+  {
+   "cell_type": "code",
+   "execution_count": null,
+   "metadata": {},
+   "outputs": [],
+   "source": [
     "# TODO: This is where you can setup execution role, session and S3 bucket.\n",
     "# 1. Setup the SageMaker role\n",
     "role = sagemaker.get_execution_role()\n",
@@ -246,36 +159,34 @@
     "bucket_name = sess.default_bucket()  # We'll just use the default bucket as the other examples did\n",
     "\n",
     "# Have a look at the previous examples to find out how to do it"
-=======
+   ]
+  },
+  {
+   "cell_type": "markdown",
+   "metadata": {},
+   "source": [
+    "## Upload Data to Amazon S3\n",
+    "Next is the part where you need to upload the images to Amazon S3 for Sagemaker training. You can refer to the previous example on how to do it using the [aws s3 sync](https://docs.aws.amazon.com/cli/latest/reference/s3/sync.html) CLI command. The high-level command `aws s3 sync` command synchronizes the contents of the target bucket and source directory. It allows the use of options such as `--delete` that allows to remove objects from the target that are not present in the source and `--exclude` or `--include` options that filter files or objects to exclude or not exclude.\n",
+    "\n",
+    "> ⏰ Note: Uploading to Amazon S3 typically takes about 2-3 minutes assuming a `reduction_factor` of 2."
+   ]
+  },
+  {
+   "cell_type": "code",
+   "execution_count": null,
+   "metadata": {},
+   "outputs": [],
+   "source": [
     "# TODO: This is where you upload the training images using `aws s3 sync`.\n",
     "# Fill in the missing source local directory and the target S3 bucket and folder in the command below.\n",
-    "!aws s3 sync --quiet --delete ??? ??? --exclude \"*.tgz\" && echo \"Done!\""
->>>>>>> 0ce447f1
-   ]
-  },
-  {
-   "cell_type": "markdown",
-   "metadata": {},
-   "source": [
-<<<<<<< HEAD
-    "## Upload Data to Amazon S3\n",
-    "Next is the part where you need to upload the images to Amazon S3 for Sagemaker training. You can refer to the previous example on how to do it using the [aws s3 sync](https://docs.aws.amazon.com/cli/latest/reference/s3/sync.html) CLI command. The high-level command `aws s3 sync` command synchronizes the contents of the target bucket and source directory. It allows the use of options such as `--delete` that allows to remove objects from the target that are not present in the source and `--exclude` or `--include` options that filter files or objects to exclude or not exclude.\n",
-    "\n",
-    "    ⏰ Note: Uploading to Amazon S3 typically takes about 2-3 minutes assuming a `reduction_factor` of 2."
-   ]
-  },
-  {
-   "cell_type": "code",
-   "execution_count": null,
-   "metadata": {},
-   "outputs": [],
-   "source": [
-    "# TODO: This is where you upload the training images using `aws s3 sync`. \n",
-    "# Fill in the missing source local directory and the target S3 bucket and folder in the command below.\n",
     "!aws s3 sync --quiet --delete {local_dir} s3://{bucket_name}/mnist --exclude \"*.tgz\" && echo \"Done!\""
-=======
+   ]
+  },
+  {
+   "cell_type": "markdown",
+   "metadata": {},
+   "source": [
     "You can check your data is uploaded by finding your bucket in the [Amazon S3 Console](https://s3.console.aws.amazon.com/s3/home). Do you see the folders of images as expected?"
->>>>>>> 0ce447f1
    ]
   },
   {
@@ -304,7 +215,7 @@
     "train_channel = sagemaker.inputs.TrainingInput(f\"s3://{bucket_name}/mnist/training\")\n",
     "test_channel = f\"s3://{bucket_name}/mnist/testing\"\n",
     "\n",
-    "inputs = { \"train\": train_channel, \"test\": test_channel }\n",
+    "inputs = {\"train\": train_channel, \"test\": test_channel}\n",
     "print(inputs)"
    ]
   },
@@ -340,36 +251,31 @@
     "\n",
     "estimator = PyTorchEstimator(\n",
     "    role=role,  # IAM role to run the job under - we just use the same as the notebook role\n",
-    "    \n",
-    "    # Framework setup:\n",
+    "    ## Framework setup:\n",
     "    entry_point=\"main.py\",  # Target script\n",
     "    source_dir=\"./src\",  # Folder to bundle, in case we want to split the code between files\n",
-    "    framework_version=\"1.6\",  # PyTorch version\n",
+    "    framework_version=\"1.8\",  # PyTorch version\n",
     "    py_version=\"py3\",  # The time to migrate away from Python 2 has long ago passed!\n",
-    "\n",
-    "    # Infrastructure provisioning:\n",
+    "    ## Infrastructure provisioning:\n",
     "    instance_count=1,  # We haven't implemented parallelization in our script\n",
-    "    #instance_type=\"ml.p3.2xlarge\",  # Keras should be accelerated by GPU though\n",
+    "    # instance_type=\"ml.p3.2xlarge\",  # Keras should be accelerated by GPU though\n",
     "    instance_type=\"ml.c5.2xlarge\",  # Keras should be accelerated by GPU though\n",
-    "    max_run=30*60, # The training shouldn't take too long to run\n",
+    "    max_run=30 * 60,  # The training shouldn't take too long to run\n",
     "    use_spot_instances=True,  # May as well use spot to save money\n",
-    "    max_wait=40*60,  # ...And we don't want to wait for ages for spot instances\n",
-    "    \n",
-    "    # Parameters to pass to our script:\n",
+    "    max_wait=40 * 60,  # ...And we don't want to wait for ages for spot instances\n",
+    "    ## Parameters to pass to our script:\n",
     "    hyperparameters={\n",
     "        \"epochs\": 12,\n",
     "        \"batch-size\": 128,\n",
     "    },\n",
-    "    \n",
-    "    # Performance/progress metrics to scrape from console output:\n",
+    "    ## Performance/progress metrics to scrape from console output:\n",
     "    metric_definitions=[\n",
-    "        { \"Name\": \"epoch\", \"Regex\": \"epoch: ([0-9\\\\.]+)\" },\n",
-    "        { \"Name\": \"train:loss\", \"Regex\": \"train_loss: ([0-9\\\\.]+)\" },\n",
-    "        { \"Name\": \"test:loss\", \"Regex\": \"val_loss: ([0-9\\\\.]+)\" },\n",
-    "        { \"Name\": \"test:accuracy\", \"Regex\": \"val_acc: ([0-9\\\\.]+)\" },\n",
+    "        {\"Name\": \"epoch\", \"Regex\": \"epoch: ([0-9\\\\.]+)\"},\n",
+    "        {\"Name\": \"train:loss\", \"Regex\": \"train_loss: ([0-9\\\\.]+)\"},\n",
+    "        {\"Name\": \"test:loss\", \"Regex\": \"val_loss: ([0-9\\\\.]+)\"},\n",
+    "        {\"Name\": \"test:accuracy\", \"Regex\": \"val_acc: ([0-9\\\\.]+)\"},\n",
     "    ],\n",
-    "    \n",
-    "    # Let's keep our SageMaker records tidy by giving the training jobs a sensible name\n",
+    "    ## Let's keep our SageMaker records tidy by giving the training jobs a sensible name\n",
     "    base_job_name=\"mnist-pytorch\",\n",
     ")"
    ]
@@ -387,9 +293,6 @@
    "metadata": {},
    "outputs": [],
    "source": [
-<<<<<<< HEAD
-    "#!python3 src/main.py --train {training_dir} --test {testing_dir} --output-data-dir data/local-output --model-dir data/local-model --epochs=2 --batch-size=128"
-=======
     "!python3 src/main.py --train {training_dir} --test {testing_dir} --output-data-dir data/local-output --model-dir data/local-model --epochs=2 --batch-size=128"
    ]
   },
@@ -398,7 +301,6 @@
    "metadata": {},
    "source": [
     "When you're ready to try your script in a Sagemaker training job, you can call `estimator.fit()` as we did in previous exercises:"
->>>>>>> 0ce447f1
    ]
   },
   {
@@ -409,16 +311,13 @@
    },
    "outputs": [],
    "source": [
-<<<<<<< HEAD
     "# TODO: Call estimator.fit\n",
     "estimator.fit(inputs)\n",
     "\n",
-    "# Note: As configured, this job took about 12 clock minutes (but only 3 billable minutes) to run, reaching a\n",
-    "# test accuracy of ~82%. The majority of the time is the download of images to the container - which could be\n",
-    "# significantly optimized as discussed later in the \"Further Improvements\" section"
-=======
-    "# TODO: Call estimator.fit"
->>>>>>> 0ce447f1
+    "# Note: As configured, this job took about 12 clock minutes (but only 3 billable minutes) to run,\n",
+    "# reaching a test accuracy of ~82%. The majority of the time is the download of images to the\n",
+    "# container - which could be significantly optimized as discussed later in the \"Further\n",
+    "# Improvements\" section"
    ]
   },
   {
@@ -461,7 +360,7 @@
    "cell_type": "markdown",
    "metadata": {},
    "source": [
-    "### WARNING: The next next cells for visualization only works with the classic Jupyter notebooks, skip to the next section if you are using JupyterLab and SageMaker Studio"
+    "### WARNING: The below cells for visualization only work with classic Jupyter notebooks, skip to the next section if you are using JupyterLab or SageMaker Studio"
    ]
   },
   {
@@ -494,7 +393,7 @@
     "# TODO: What structure is the response? How do we interpret it?\n",
     "print(result)\n",
     "chosen = np.argmax(result[0])\n",
-    "print(f\"Predicted digit {chosen} with confidence {result[0][chosen]:.2%}\")\n"
+    "print(f\"Predicted digit {chosen} with confidence {result[0][chosen]:.2%}\")"
    ]
   },
   {
@@ -514,6 +413,7 @@
    "source": [
     "# TODO: import libraries\n",
     "import os\n",
+    "\n",
     "import matplotlib.pyplot as plt\n",
     "from PIL import Image\n",
     "\n",
@@ -525,8 +425,8 @@
     "# Note: Can feed numpy array to predictor. There is no need to build tensor.\n",
     "# Load the image:\n",
     "img = Image.open(f\"{testing_dir}/{label}/{filename}\")\n",
-    "input_data = np.squeeze(np.asarray(img)).astype(np.float32)/255\n",
-    "input_data = np.expand_dims(np.expand_dims(input_data,0),0)\n",
+    "input_data = np.squeeze(np.asarray(img)).astype(np.float32) / 255\n",
+    "input_data = np.expand_dims(np.expand_dims(input_data, 0), 0)\n",
     "\n",
     "# Send to the model:\n",
     "result = predictor.predict(input_data)\n",
@@ -648,15 +548,9 @@
  "metadata": {
   "instance_type": "ml.t3.medium",
   "kernelspec": {
-<<<<<<< HEAD
-   "display_name": "Python 3 (PyTorch 1.6 Python 3.6 CPU Optimized)",
-   "language": "python",
-   "name": "python3__SAGEMAKER_INTERNAL__arn:aws:sagemaker:ap-southeast-1:492261229750:image/pytorch-1.6-cpu-py36-ubuntu16.04-v1"
-=======
    "display_name": "Python 3 (PyTorch 1.8 Python 3.6 CPU Optimized)",
    "language": "python",
    "name": "python3__SAGEMAKER_INTERNAL__arn:aws:sagemaker:ap-southeast-1:492261229750:image/1.8.1-cpu-py36"
->>>>>>> 0ce447f1
   },
   "language_info": {
    "codemirror_mode": {
