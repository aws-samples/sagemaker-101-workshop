"""CNN-based image classification on SageMaker with TensorFlow and Keras

<<<<<<< HEAD
REFERENCE SOLUTION IMPLEMENTATION
=======
(Complete me with help from Local Notebook.ipynb, and the NLP example's src/main.py!)
>>>>>>> baf94944
"""

# Dependencies:
import argparse
import os

import numpy as np
from PIL import Image
import tensorflow as tf
from tensorflow.keras import backend as K
from tensorflow.keras.layers import Conv2D, Dense, Dropout, Flatten, MaxPooling2D
from tensorflow.keras.models import Sequential

def parse_args():
    """Acquire hyperparameters and directory locations passed by SageMaker"""
    parser = argparse.ArgumentParser()

    # Hyperparameters sent by the client are passed as command-line arguments to the script.
    parser.add_argument("--epochs", type=int, default=12)
    parser.add_argument("--batch-size", type=int, default=128)

    # Data, model, and output directories
    parser.add_argument("--output-data-dir", type=str, default=os.environ["SM_OUTPUT_DATA_DIR"])
    parser.add_argument("--model-dir", type=str, default=os.environ["SM_MODEL_DIR"])
    parser.add_argument("--train", type=str, default=os.environ["SM_CHANNEL_TRAIN"])
    parser.add_argument("--test", type=str, default=os.environ["SM_CHANNEL_TEST"])

    return parser.parse_known_args()

# TODO: Other function definitions, if you'd like to break up your code into functions?

def load_data(args):
    labels = sorted(os.listdir(args.train))
    n_labels = len(labels)
    x_train = []
    y_train = []
    x_test = []
    y_test = []
    print("Loading label ", end="")
    for ix_label in range(n_labels):
        label_str = labels[ix_label]
        print(f"{label_str}...", end="")
        trainfiles = filter(
            lambda s: s.endswith(".jpg"),
            os.listdir(os.path.join(args.train, label_str))
        )
        for filename in trainfiles:
            # Can't just use tf.keras.preprocessing.image.load_img(), because it doesn't close its
            # file handles! So get "Too many open files" error... Grr
            with open(os.path.join(args.train, label_str, filename), "rb") as imgfile:
                x_train.append(
                    # Squeeze (drop) that extra channel dimension, to be consistent with prev
                    # format:
                    np.squeeze(tf.keras.preprocessing.image.img_to_array(
                        Image.open(imgfile)
                    ))
                )
                y_train.append(ix_label)
        # Repeat for test data:
        testfiles = filter(
            lambda s: s.endswith(".jpg"),
            os.listdir(os.path.join(args.test, label_str))
        )
        for filename in testfiles:
            with open(os.path.join(args.test, label_str, filename), "rb") as imgfile:
                x_test.append(
                    np.squeeze(tf.keras.preprocessing.image.img_to_array(
                        Image.open(imgfile)
                    ))
                )
                y_test.append(ix_label)
    print("Shuffling trainset...")
    train_shuffled = [(x_train[ix], y_train[ix]) for ix in range(len(y_train))]
    np.random.shuffle(train_shuffled)

    x_train = np.array([datum[0] for datum in train_shuffled])
    y_train = np.array([datum[1] for datum in train_shuffled])
    train_shuffled = None

    print("Shuffling testset...")
    test_shuffled = [(x_test[ix], y_test[ix]) for ix in range(len(y_test))]
    np.random.shuffle(test_shuffled)

    x_test = np.array([datum[0] for datum in test_shuffled])
    y_test = np.array([datum[1] for datum in test_shuffled])
    test_shuffled = None

    if K.image_data_format() == "channels_first":
        x_train = np.expand_dims(x_train, 1)
        x_test = np.expand_dims(x_train, 1)
    else:
        x_train = np.expand_dims(x_train, len(x_train.shape))
        x_test = np.expand_dims(x_test, len(x_test.shape))

    x_train = x_train.astype("float32")
    x_test = x_test.astype("float32")
    x_train /= 255
    x_test /= 255

    input_shape = x_train.shape[1:]

    print("x_train shape:", x_train.shape)
    print("input_shape:", input_shape)
    print(x_train.shape[0], "train samples")
    print(x_test.shape[0], "test samples")

    # convert class vectors to binary class matrices
    y_train = tf.keras.utils.to_categorical(y_train, n_labels)
    y_test = tf.keras.utils.to_categorical(y_test, n_labels)

    print("n_labels:", n_labels)
    print("y_train shape:", y_train.shape)

    return x_train, y_train, x_test, y_test, input_shape, n_labels

def build_model(input_shape, n_labels):
    model = Sequential()
    model.add(Conv2D(32, kernel_size=(3, 3), activation="relu", input_shape=input_shape))
    model.add(Conv2D(64, (3, 3), activation="relu"))
    model.add(MaxPooling2D(pool_size=(2, 2)))
    model.add(Dropout(0.25))
    model.add(Flatten())
    model.add(Dense(128, activation="relu"))
    model.add(Dropout(0.5))
    model.add(Dense(n_labels, activation="softmax"))

    model.compile(
        loss=tf.keras.losses.categorical_crossentropy,
        optimizer=tf.keras.optimizers.Adadelta(),
        metrics=["accuracy"]
    )

    return model

# Training script:
if __name__ == "__main__":
<<<<<<< HEAD
    # TODO: Load arguments from CLI / environment variables?
    args, _ = parse_args()
    print(args)
=======
    # Load arguments from CLI / environment variables:
    args, unknown = parse_args()
>>>>>>> baf94944

    # TODO: Load images from container filesystem into training / test data sets?
    x_train, y_train, x_test, y_test, input_shape, n_labels = load_data(args)

    # TODO: Create the Keras model?
    model = build_model(input_shape, n_labels)

<<<<<<< HEAD
    # TODO: Fit the Keras model?
    model.fit(
        x_train, y_train,
        batch_size=args.batch_size,
        epochs=args.epochs,
        shuffle=True,
        verbose=2, # Hint: You might prefer =2 for running in SageMaker!
        validation_data=(x_test, y_test)
=======
    # Fit the Keras model:
    model.fit(
        ?
>>>>>>> baf94944
    )

    # TODO: Evaluate model quality and log metrics?
    score = model.evaluate(x_test, y_test, verbose=0)
    print(f"Test loss: {score[0]}")
    print(f"Test accuracy: {score[1]}")

    # TODO: Save outputs (trained model) to specified folder?
<<<<<<< HEAD
    sess = K.get_session()
    tf.saved_model.simple_save(
        sess,
        os.path.join(args.model_dir, "model/1"),
        inputs={ "inputs": model.input },
        outputs={ t.name: t for t in model.outputs },
=======
    tf.saved_model.simple_save(
        ?
>>>>>>> baf94944
    )<|MERGE_RESOLUTION|>--- conflicted
+++ resolved
@@ -1,10 +1,8 @@
 """CNN-based image classification on SageMaker with TensorFlow and Keras
 
-<<<<<<< HEAD
 REFERENCE SOLUTION IMPLEMENTATION
-=======
+
 (Complete me with help from Local Notebook.ipynb, and the NLP example's src/main.py!)
->>>>>>> baf94944
 """
 
 # Dependencies:
@@ -141,14 +139,9 @@
 
 # Training script:
 if __name__ == "__main__":
-<<<<<<< HEAD
-    # TODO: Load arguments from CLI / environment variables?
+    # Load arguments from CLI / environment variables:
     args, _ = parse_args()
     print(args)
-=======
-    # Load arguments from CLI / environment variables:
-    args, unknown = parse_args()
->>>>>>> baf94944
 
     # TODO: Load images from container filesystem into training / test data sets?
     x_train, y_train, x_test, y_test, input_shape, n_labels = load_data(args)
@@ -156,8 +149,7 @@
     # TODO: Create the Keras model?
     model = build_model(input_shape, n_labels)
 
-<<<<<<< HEAD
-    # TODO: Fit the Keras model?
+    # Fit the Keras model:
     model.fit(
         x_train, y_train,
         batch_size=args.batch_size,
@@ -165,11 +157,6 @@
         shuffle=True,
         verbose=2, # Hint: You might prefer =2 for running in SageMaker!
         validation_data=(x_test, y_test)
-=======
-    # Fit the Keras model:
-    model.fit(
-        ?
->>>>>>> baf94944
     )
 
     # TODO: Evaluate model quality and log metrics?
@@ -178,15 +165,10 @@
     print(f"Test accuracy: {score[1]}")
 
     # TODO: Save outputs (trained model) to specified folder?
-<<<<<<< HEAD
     sess = K.get_session()
     tf.saved_model.simple_save(
         sess,
         os.path.join(args.model_dir, "model/1"),
         inputs={ "inputs": model.input },
         outputs={ t.name: t for t in model.outputs },
-=======
-    tf.saved_model.simple_save(
-        ?
->>>>>>> baf94944
     )