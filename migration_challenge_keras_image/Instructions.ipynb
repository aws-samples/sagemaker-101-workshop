{
 "cells": [
  {
   "cell_type": "markdown",
   "metadata": {},
   "source": [
    "# REFERENCE SOLUTION: TensorFlow MNIST Lift and Shift Exercise\n",
    "\n",
<<<<<<< HEAD
    "For this exercise notebook, you should be able to use the `Python 3 (TensorFlow 1.15 Python 3.7 CPU Optimized)` kernel on SageMaker Studio, or `conda_tensorflow_p36` on classic SageMaker Notebook Instances.\n",
=======
    "For this exercise notebook, you should be able to use the `Python 3 (Tensorflow 1.15 Python 3.7 CPU Optimized)` kernel on SageMaker Studio, or `conda_tensorflow_p36` on classic SageMaker Notebook Instances.\n",
>>>>>>> ddb4d2d5
    "\n",
    "---\n",
    "\n",
    "## Introduction\n",
    "\n",
    "Your new colleague in the data science team (who isn't very familiar with SageMaker) has written a nice notebook to tackle an image classification problem with Keras: [Local Notebook.ipynb](Local%20Notebook.ipynb).\n",
    "\n",
    "It works OK with the simple MNIST data set they were working on before, but now they'd like to take advantage of some of the features of SageMaker to tackle bigger and harder challenges.\n",
    "\n",
    "**Can you help refactor the Local Notebook code, to show them how to use SageMaker effectively?**\n"
   ]
  },
  {
   "cell_type": "markdown",
   "metadata": {},
   "source": [
    "## Getting Started\n",
    "\n",
    "First, check you can **run the [Local Notebook.ipynb](Local%20Notebook.ipynb) notebook through** - reviewing what steps it takes.\n",
    "\n",
    "**This notebook** sets out a structure you can use to migrate code into, and lists out some of the changes you'll need to make at a high level. You can either work directly in here, or duplicate this notebook so you still have an unchanged copy of the original.\n",
    "\n",
    "Try to work through the sections first with an MVP goal in mind (fitting the model to data in S3 via a SageMaker Training Job, and deploying/using the model through a SageMaker Endpoint). At the end, there are extension exercises to bring in more advanced functionality.\n"
   ]
  },
  {
   "cell_type": "markdown",
   "metadata": {},
   "source": [
    "## Dependencies\n",
    "\n",
    "Listing all our imports at the start helps to keep the requirements to run any script/file transparent up-front, and is specified by nearly every style guide including Python's official [PEP 8](https://www.python.org/dev/peps/pep-0008/#imports)\n"
   ]
  },
  {
   "cell_type": "code",
   "execution_count": null,
   "metadata": {},
   "outputs": [],
   "source": [
    "!pip install matplotlib\n",
    "!pip install ipywidgets"
   ]
  },
  {
   "cell_type": "code",
   "execution_count": null,
   "metadata": {},
   "outputs": [],
   "source": [
    "# External Dependencies:\n",
    "from IPython.display import display, HTML\n",
    "import matplotlib.pyplot as plt\n",
    "import numpy as np\n",
    "\n",
    "# Local Dependencies:\n",
    "from util.nb import upload_in_background\n",
    "\n",
    "# TODO: What else will you need?\n",
    "# Have a look at the documentation: https://sagemaker.readthedocs.io/en/stable/frameworks/tensorflow/using_tf.html \n",
    "# to see which libraries need to be imported to use sagemaker and the tensorflow estimator\n",
    "import sagemaker\n",
    "from sagemaker.tensorflow import TensorFlow as TensorFlowEstimator\n"
   ]
  },
  {
   "cell_type": "code",
   "execution_count": null,
   "metadata": {},
   "outputs": [],
   "source": [
    "# TODO: Here might be a good place to init any SDKs you need...\n",
    "# 1. Setup the SageMaker role\n",
    "role = sagemaker.get_execution_role()\n",
    "# 2. Setup the SageMaker session\n",
    "sess = sagemaker.Session()\n",
    "# 3. Setup the SageMaker default bucket\n",
    "bucket_name = sess.default_bucket()  # We'll just use the default bucket as the other examples did\n"
   ]
  },
  {
   "cell_type": "markdown",
   "metadata": {},
   "source": [
    "## Data Preparation\n",
    "\n",
    "The primary data source for a SageMaker training job is (nearly) always S3 - so we should upload our training and test data there.\n",
    "\n",
    "We'd like our training job to be reusable for other image classification projects, so we'll upload in the **folders-of-images format** rather than the straight pre-processed numpy arrays.\n",
    "\n",
    "However, for this particular dataset (tens of thousands of tiny files) it's easy to accidentally write a poor-performing upload that **could take a long time**... So we prepared the below to help you run the upload **in the background** using the [aws s3 sync](https://docs.aws.amazon.com/cli/latest/reference/s3/sync.html) CLI command.\n",
    "\n",
    "**Check you understand** what data it's going to upload from this notebook, and where it's going to store it in S3, then start the upload running while you work on the rest.\n"
   ]
  },
  {
   "cell_type": "code",
   "execution_count": null,
   "metadata": {},
   "outputs": [],
   "source": [
    "upload_in_background(local_path=\"data\", s3_uri=f\"s3://{bucket_name}/mnist\")\n"
   ]
  },
  {
   "cell_type": "markdown",
   "metadata": {},
   "source": [
    "You can carry on working on the other sections while your data uploads!\n"
   ]
  },
  {
   "cell_type": "markdown",
   "metadata": {},
   "source": [
    "## Data Input (\"Channels\") Configuration\n",
    "\n",
    "The draft code has **2 data sets**: One for training, and one for test/validation. (For classification, the folder location of each image is sufficient as a label).\n",
    "\n",
    "In SageMaker terminology, each input data set is a \"channel\" and we can name them however we like... Just make sure you're consistent about what you call each one!\n",
    "\n",
    "For a simple input configuration, a channel spec might just be the S3 URI of the folder. For configuring more advanced options, there's the [s3_input](https://sagemaker.readthedocs.io/en/stable/inputs.html) class in the SageMaker SDK.\n"
   ]
  },
  {
   "cell_type": "code",
   "execution_count": null,
   "metadata": {},
   "outputs": [],
   "source": [
    "# TODO: Define your 2 data channels\n",
    "# The data can be found in: \"s3://{bucket_name}/mnist/train\" and \"s3://{bucket_name}/mnist/test\"\n",
    "\n",
    "# We can use either the s3_input (which gives us additional configuration options), or a plain string:\n",
    "train_channel = sagemaker.inputs.TrainingInput(f\"s3://{bucket_name}/mnist/train\")\n",
    "test_channel = f\"s3://{bucket_name}/mnist/test\"\n",
    "\n",
    "inputs = { \"train\": train_channel, \"test\": test_channel }\n",
    "print(inputs)"
   ]
  },
  {
   "cell_type": "markdown",
   "metadata": {},
   "source": [
    "## Algorithm (\"Estimator\") Configuration and Run\n",
    "\n",
    "Instead of loading and fitting this data here in the notebook, we'll be creating a [TensorFlow Estimator](https://sagemaker.readthedocs.io/en/stable/sagemaker.tensorflow.html#tensorflow-estimator) through the SageMaker SDK, to run the code on a separate container that can be scaled as required.\n",
    "\n",
    "The [\"Using TensorFlow with the SageMaker Python SDK\"](https://sagemaker.readthedocs.io/en/stable/using_tf.html#train-a-model-with-tensorflow) docs give a good overview of this process. You should run your estimator in **script mode** (which is easier to follow than the old default legacy mode) and as **Python 3**.\n",
    "\n",
    "**Use the [src/main.py](src/main.py) file** as your entry point to port code into - which has already been created for you with some basic hints.\n"
   ]
  },
  {
   "cell_type": "code",
   "execution_count": null,
   "metadata": {},
   "outputs": [],
   "source": [
    "# TODO: Create your TensorFlow estimator\n",
    "\n",
    "# Note the TensorFlow class inherits from some cross-framework base classes with additional\n",
    "# constructor options:\n",
    "# https://sagemaker.readthedocs.io/en/stable/estimators.html\n",
    "\n",
    "# https://sagemaker.readthedocs.io/en/stable/frameworks/tensorflow/using_tf.html?highlight=%20TrainingInput#create-an-estimator\n",
    "\n",
    "# We are using tensorflow 1.14 and python 3\n",
    "# You can reuse the metrics definition from the previous example\n",
    "# (Optional) Look at the Tensorflow script and try to pass new hyperparameters\n",
    "\n",
    "estimator = TensorFlowEstimator(\n",
    "    role=role,  # IAM role to run the job under - we just use the same as the notebook role\n",
    "    \n",
    "    # Framework setup:\n",
    "    entry_point=\"main.py\",  # Target script\n",
    "    source_dir=\"./src\",  # Folder to bundle, in case we want to split the code between files\n",
    "    framework_version=\"1.14\",  # TensorFlow version\n",
    "    py_version=\"py3\",  # The time to migrate away from Python 2 has long ago passed!\n",
    "\n",
    "    # Infrastructure provisioning:\n",
    "    instance_count=1,  # We haven't implemented parallelization in our script\n",
    "    instance_type=\"ml.p3.2xlarge\",  # Keras should be accelerated by GPU though\n",
    "    max_run=30*60, # The training shouldn't take too long to run\n",
    "    use_spot_instances=True,  # May as well use spot to save money\n",
    "    max_wait=40*60,  # ...And we don't want to wait for ages for spot instances\n",
    "    \n",
    "    # Parameters to pass to our script:\n",
    "    hyperparameters={\n",
    "        \"epochs\": 12,\n",
    "        \"batch-size\": 128,\n",
    "    },\n",
    "    \n",
    "    # Performance/progress metrics to scrape from console output:\n",
    "    metric_definitions=[\n",
    "        { \"Name\": \"loss\", \"Regex\": \"loss: ([0-9\\\\.]+)\" },\n",
    "        { \"Name\": \"accuracy\", \"Regex\": \"acc: ([0-9\\\\.]+)\" },\n",
    "        { \"Name\": \"test:loss\", \"Regex\": \"Test.*loss=([0-9\\\\.]+)\" },\n",
    "        { \"Name\": \"test:accuracy\", \"Regex\": \"Test.*accuracy=([0-9\\\\.]+)\" },\n",
    "    ],\n",
    "    \n",
    "    # Let's keep our SageMaker records tidy by giving the training jobs a sensible name\n",
    "    base_job_name=\"mnist-keras\",\n",
    ")\n"
   ]
  },
  {
   "cell_type": "markdown",
   "metadata": {},
   "source": [
    "Before running the actual training on SageMaker TrainingJob, it can be good to run it locally first using the code below. If there is any error, you can fix them first before running using SageMaker TrainingJob."
   ]
  },
  {
   "cell_type": "code",
   "execution_count": null,
   "metadata": {},
   "outputs": [],
   "source": [
    "#!python3 src/main.py --train data/train --test data/test --output-data-dir data/local-output --model-dir data/local-model --epochs=2 --batch-size=128"
   ]
  },
  {
   "cell_type": "code",
   "execution_count": null,
   "metadata": {
    "scrolled": true
   },
   "outputs": [],
   "source": [
    "# TODO: Call estimator.fit\n",
    "estimator.fit(inputs)\n",
    "\n",
    "# Note: As configured, this job took about 12 clock minutes (but only 3 billable minutes) to run, reaching a\n",
    "# test accuracy of ~82%. The majority of the time is the download of images to the container - which could be\n",
    "# significantly optimized as discussed later in the \"Further Improvements\" section"
   ]
  },
  {
   "cell_type": "markdown",
   "metadata": {},
   "source": [
    "## Deploy and Use Your Model (Real-Time Inference)\n",
    "\n",
    "If your training job has completed; and saved the model in the correct TensorFlow Serving-compatible format; it should now be pretty simple to deploy the model to a real-time endpoint.\n",
    "\n",
    "You can achieve this with the [Estimator API](https://sagemaker.readthedocs.io/en/stable/estimators.html)."
   ]
  },
  {
   "cell_type": "code",
   "execution_count": null,
   "metadata": {},
   "outputs": [],
   "source": [
    "# TODO: Deploy a real-time endpoint\n",
    "predictor = estimator.deploy(\n",
    "    # Low request volume, tiny model = tiny infrastructure is fine:\n",
    "    initial_instance_count=1,\n",
    "    instance_type=\"ml.t2.medium\",\n",
    ")"
   ]
  },
  {
   "cell_type": "markdown",
   "metadata": {},
   "source": [
    "Reviewing the architecture from the example notebook, we set up the model to accept **batches** of **28x28** image tensors with **normalized 0-1 pixel values** and a **color channel dimension** (which either came in front or behind the image dimensions, depending on the value of `K.image_data_format()`)\n",
    "\n",
    "Assuming you haven't added any custom pre-processing to our model source code (to accept e.g. encoded JPEGs/PNGs, or arbitrary shapes), we'll need to replicate that same format when we use our endpoint.\n",
    "\n",
    "We've provided a nice **interactive widget** below (which doesn't work in JupyterLab, unfortunately - only plain Jupyter!) and some skeleton code to help you use your model... But you'll need to fill in some details!\n"
   ]
  },
  {
   "cell_type": "markdown",
   "metadata": {},
   "source": [
    "### WARNING: The next next cells for visualization only works with the classic Jupyter notebooks, skip to the next section if you are using JupyterLab and SageMaker Studio"
   ]
  },
  {
   "cell_type": "code",
   "execution_count": null,
   "metadata": {},
   "outputs": [],
   "source": [
    "# Display interactive widget:\n",
    "# This widget updates variable \"data\" here in the Jupyter kernel when drawn on\n",
    "HTML(open(\"util/input.html\").read())\n"
   ]
  },
  {
   "cell_type": "code",
   "execution_count": null,
   "metadata": {},
   "outputs": [],
   "source": [
    "# Run a prediction:\n",
    "\n",
    "# Squeeze out any unneeded dimensions from \"data\", then put back the batch and channel dimensions\n",
    "# we want (assuming batch dim is first and channel dim is last):\n",
    "print(f\"Raw data shape {np.array(data).shape}\")\n",
    "reqdata = np.expand_dims(np.expand_dims(np.squeeze(data), 2), 0)\n",
    "print(f\"Request data shape {reqdata.shape}\")\n",
    "\n",
    "# TODO: Call the predictor with reqdata\n",
    "result = predictor.predict(reqdata)\n",
    "\n",
    "# TODO: What structure is the response? How do we interpret it?\n",
    "print(result)\n",
    "chosen = np.argmax(result[\"predictions\"][0])\n",
    "print(f\"Predicted digit {chosen} with confidence {result['predictions'][0][chosen]:.2%}\")\n"
   ]
  },
  {
   "cell_type": "markdown",
   "metadata": {},
   "source": [
    "### If you are on JupyterLab or SageMaker Studio (or just struggle to get the interactive widget working)\n",
    "\n",
    "...don't worry: Try adapting the \"Exploring Results\" section from the Local Notebook to send in one of the test set images instead!\n"
   ]
  },
  {
   "cell_type": "code",
   "execution_count": null,
   "metadata": {},
   "outputs": [],
   "source": [
    "# TODO: import libraries\n",
    "import os\n",
    "import matplotlib.pyplot as plt\n",
    "from PIL import Image\n",
    "import tensorflow as tf\n",
    "\n",
    "# TODO: Choose an image\n",
    "label = \"2\"\n",
    "filename = os.listdir(f\"data/test/digit-{label}\")[0]\n",
    "\n",
    "# TODO: Load the image with the TensorFlow Keras API:\n",
    "img = tf.keras.preprocessing.image.img_to_array(\n",
    "    Image.open(f\"data/test/digit-{label}/{filename}\")\n",
    ")\n",
    "\n",
    "# Expand out the \"batch\" dimension, and send to the model:\n",
    "reqdata = np.expand_dims(img, 0)\n",
    "# Call the predictor with reqdata\n",
    "result = predictor.predict(reqdata)\n",
    "print(f\"Result confidences: {result}\")\n",
    "\n",
    "# Plot the result:\n",
    "plt.figure(figsize=(3, 3))\n",
    "fig = plt.subplot(1, 1, 1)\n",
    "ax = plt.imshow(np.squeeze(img), cmap=\"gray\")\n",
    "fig.set_title(f\"Predicted Number {np.argmax(result['predictions'][0])}\")\n",
    "plt.show()"
   ]
  },
  {
   "cell_type": "markdown",
   "metadata": {},
   "source": [
    "## Further Improvements\n",
    "\n",
    "If you've got the basic train/deploy/call cycle working, congratulations! This core pattern of experimenting in the notebook but executing jobs on scalable hardware is at the heart of the SageMaker data science workflow.\n",
    "\n",
    "There are still plenty of ways we can use the tools better though: Read on for the next challenges!\n"
   ]
  },
  {
   "cell_type": "markdown",
   "metadata": {},
   "source": [
    "### 1. Cut training costs easily with SageMaker Managed Spot Mode\n",
    "\n",
    "AWS Spot Instances let you take advantage of unused capacity in the AWS cloud, at up to a 90% discount versus standard on-demand pricing! For small jobs like this, taking advantage of this discount is as easy as adding a couple of parameters to the Estimator constructor:\n",
    "\n",
    "https://sagemaker.readthedocs.io/en/stable/estimators.html\n",
    "\n",
    "Note that in general, spot capacity is offered at a discounted rate because it's interruptible based on instantaneous demand... Longer-running training jobs should implement checkpoint saving and loading, so that they can efficiently resume if interrupted part way through. More information can be found on the [Managed Spot Training in Amazon SageMaker](https://docs.aws.amazon.com/sagemaker/latest/dg/model-managed-spot-training.html) page of the [SageMaker Developer Guide](https://docs.aws.amazon.com/sagemaker/latest/dg/).\n"
   ]
  },
  {
   "cell_type": "markdown",
   "metadata": {},
   "source": [
    "### 2. Parameterize your algorithm\n",
    "\n",
    "Being able to change the parameters of your algorithm at run-time (without modifying the `main.py` script each time) is helpful for making your code more re-usable... But even more so because it's a pre-requisite for automatic hyperparameter tuning!\n",
    "\n",
    "Job parameter parsing should ideally be factored into a separate function, and as a best practice should accept setting values through **both** command line flags (as demonstrated in the [official MXNet MNIST example](https://github.com/awslabs/amazon-sagemaker-examples/blob/master/hyperparameter_tuning/mxnet_mnist/mnist.py)) **and** the [SageMaker Hyperparameter environment variable(s)](https://docs.aws.amazon.com/sagemaker/latest/dg/docker-container-environmental-variables-user-scripts.html). Perhaps the official MXNet example could be improved by setting environment-variable-driven defaults to the algorithm hyperparameters, the same as it already does for channels?\n",
    "\n",
    "Refactor your job to accept **epochs** and **batch size** as optional parameters, and show how you can set these before each training run through the [Estimator API](https://sagemaker.readthedocs.io/en/stable/estimators.html).\n"
   ]
  },
  {
   "cell_type": "markdown",
   "metadata": {},
   "source": [
    "### 3. Tune your network hyperparameters\n",
    "\n",
    "Re-use the same approach as before to parameterize some features in the structure of your network: Perhaps the sizes of the `Conv2D` kernels? The number, type, node count, or activation function of layers in the network? No need to stray too far away from the sample architecture!\n",
    "\n",
    "Instead of manually (or programmatically) calling `estimator.fit()` with different hyperparameters each time, we can use SageMaker's Bayesian Hyperparameter Tuning functionality to explore the space more efficiently!\n",
    "\n",
    "The SageMaker SDK Docs give a great [overview](https://sagemaker.readthedocs.io/en/stable/overview.html#sagemaker-automatic-model-tuning) of using the HyperparameterTuner, which you can refer to if you get stuck.\n",
    "\n",
    "First, we'll need to define a specific **metric** to optimize for, which is really a specification of how to scrape metric values from the algorithm's console logs. \n",
    "\n",
    "Next, use the [\\*Parameter](https://sagemaker.readthedocs.io/en/stable/tuner.html) classes (`ContinuousParameter`, `IntegerParameter` and `CategoricalParameter`) to define appropriate ranges for the hyperparameters whose combination you want to optimize.\n",
    "\n",
    "With the original estimator, target metric and parameter ranges defined, you'll be able to create a [HyperparameterTuner](https://sagemaker.readthedocs.io/en/stable/tuner.html) and use that to start a hyperparameter tuning job instead of a single model training job.\n",
    "\n",
    "Pay attention to likely run time and resource consumption when selecting the maximum total number of training jobs and maximum parallel jobs of your hyperparameter tuning run... You can always view and cancel ongoing hyperparameter tuning jobs through the SageMaker Console.\n"
   ]
  },
  {
   "cell_type": "markdown",
   "metadata": {},
   "source": [
    "### Additional Challenges\n",
    "\n",
    "If you have time, the following challenges are trickier, and might stretch your SageMaker knowledge even further!\n",
    "\n",
    "**Batch Transform / Additional Inference Formats**: As discussed in this notebook, the deployed endpoint expects a particular tensor data format for requests... This complicates the usually-simple task of re-purposing the same model for batch inference (since our data in S3 is in JPEG format). The SageMaker TensorFlow SDK docs provide guidance on accepting custom formats in the [\"Create Python Scripts for Custom Input and Output Formats\"](https://sagemaker.readthedocs.io/en/stable/using_tf.html#create-python-scripts-for-custom-input-and-output-formats) section. If you can refactor your algorithm to accept JPEG requests when deployed as a real-time endpoint, you'll be able to run it as a batch [Transformer](https://sagemaker.readthedocs.io/en/stable/transformer.html) against images in S3 with a simple `estimator.transformer()` call.\n",
    "\n",
    "**Optimized Training Formats**: A dataset like this (containing many tiny objects) may take much less time to load in to the algorithm if we either converted it to the standard Numpy format that Keras distributes it in (just 4 files X_train, Y_train, X_test, Y_test); or *streaming* the data with [SageMaker Pipe Mode](https://aws.amazon.com/blogs/machine-learning/using-pipe-input-mode-for-amazon-sagemaker-algorithms/), instead of downloading it up-front.\n",
    "\n",
    "**Experiment Tracking**: The new (December 2019) [SageMaker Experiments](https://docs.aws.amazon.com/sagemaker/latest/dg/experiments.html) feature gives a more structured way to track trials across multiple related experiments (for example, different HPO runs, or between HPO and regular model training jobs). You can use the [official SageMaker Experiments Example](https://github.com/awslabs/amazon-sagemaker-examples/tree/master/sagemaker-experiments) for guidance on how to track the experiments in this notebook... and should note that the [SageMaker Experiments SDK Docs](https://sagemaker-experiments.readthedocs.io/en/latest/) are maintained separately, since it's a different Python module.\n"
   ]
  },
  {
   "cell_type": "markdown",
   "metadata": {},
   "source": [
    "## Clean-Up\n",
    "\n",
    "Remember to clean up any persistent resources that aren't needed anymore to save costs: The most significant of these are real-time prediction endpoints, and this SageMaker Notebook Instance.\n",
    "\n",
    "The SageMaker SDK [Predictor](https://sagemaker.readthedocs.io/en/stable/predictors.html) class provides an interface to clean up real-time prediction endpoints; and SageMaker Notebook Instances can be stopped through the SageMaker Console when you're finished.\n",
    "\n",
    "You might also like to clean up any S3 buckets / content we created, to prevent ongoing storage costs.\n"
   ]
  },
  {
   "cell_type": "code",
   "execution_count": null,
   "metadata": {},
   "outputs": [],
   "source": [
    "# TODO: Clean up any endpoints/etc to release resources\n",
    "predictor.delete_endpoint(delete_endpoint_config=True)\n"
   ]
  },
  {
   "cell_type": "code",
   "execution_count": null,
   "metadata": {},
   "outputs": [],
   "source": []
  }
 ],
 "metadata": {
  "instance_type": "ml.t3.medium",
  "kernelspec": {
   "display_name": "Python 3 (TensorFlow 1.15 Python 3.7 CPU Optimized)",
   "language": "python",
   "name": "python3__SAGEMAKER_INTERNAL__arn:aws:sagemaker:ap-southeast-1:492261229750:image/tensorflow-1.15-cpu-py37-ubuntu18.04-v7"
  },
  "language_info": {
   "codemirror_mode": {
    "name": "ipython",
    "version": 3
   },
   "file_extension": ".py",
   "mimetype": "text/x-python",
   "name": "python",
   "nbconvert_exporter": "python",
   "pygments_lexer": "ipython3",
   "version": "3.7.10"
  }
 },
 "nbformat": 4,
 "nbformat_minor": 4
}<|MERGE_RESOLUTION|>--- conflicted
+++ resolved
@@ -6,11 +6,7 @@
    "source": [
     "# REFERENCE SOLUTION: TensorFlow MNIST Lift and Shift Exercise\n",
     "\n",
-<<<<<<< HEAD
     "For this exercise notebook, you should be able to use the `Python 3 (TensorFlow 1.15 Python 3.7 CPU Optimized)` kernel on SageMaker Studio, or `conda_tensorflow_p36` on classic SageMaker Notebook Instances.\n",
-=======
-    "For this exercise notebook, you should be able to use the `Python 3 (Tensorflow 1.15 Python 3.7 CPU Optimized)` kernel on SageMaker Studio, or `conda_tensorflow_p36` on classic SageMaker Notebook Instances.\n",
->>>>>>> ddb4d2d5
     "\n",
     "---\n",
     "\n",
