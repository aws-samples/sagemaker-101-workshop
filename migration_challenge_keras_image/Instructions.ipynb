--- conflicted
+++ resolved
@@ -182,14 +182,9 @@
    "metadata": {},
    "outputs": [],
    "source": [
-<<<<<<< HEAD
-    "!aws s3 sync --quiet --delete {local_dir} s3://{bucket_name}/mnist --exclude \"*.tgz\"\n",
-    "print(\"Done!\")"
-=======
     "# TODO: This is where you upload the training images using `aws s3 sync`. \n",
     "# Fill in the missing source local directory and the target S3 bucket and folder in the command below.\n",
-    "!aws s3 sync --quiet --delete ??? ??? --exclude \"*.tgz\" && echo \"Done!\""
->>>>>>> 747b2989
+    "!aws s3 sync --quiet --delete {local_dir} s3://{bucket_name}/mnist --exclude \"*.tgz\" && echo \"Done!\""
    ]
   },
   {
