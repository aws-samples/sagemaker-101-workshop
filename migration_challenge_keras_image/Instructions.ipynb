{
 "cells": [
  {
   "cell_type": "markdown",
   "metadata": {},
   "source": [
    "# REFERENCE SOLUTION: TensorFlow MNIST Lift and Shift Exercise\n",
    "\n",
    "For this exercise notebook, you should be able to use the `Python 3 (TensorFlow 1.15 Python 3.7 CPU Optimized)` kernel on SageMaker Studio, or `conda_tensorflow_p36` on classic SageMaker Notebook Instances.\n",
    "\n",
    "---\n",
    "\n",
    "## Introduction\n",
    "\n",
    "Your new colleague in the data science team (who isn't very familiar with SageMaker) has written a nice notebook to tackle an image classification problem with Keras: [Local Notebook.ipynb](Local%20Notebook.ipynb).\n",
    "\n",
    "It works OK with the simple MNIST data set they were working on before, but now they'd like to take advantage of some of the features of SageMaker to tackle bigger and harder challenges.\n",
    "\n",
    "**Can you help refactor the Local Notebook code, to show them how to use SageMaker effectively?**\n"
   ]
  },
  {
   "cell_type": "markdown",
   "metadata": {},
   "source": [
    "## Getting Started\n",
    "\n",
    "First, check you can **run the [Local Notebook.ipynb](Local%20Notebook.ipynb) notebook through** - reviewing what steps it takes.\n",
    "\n",
    "**This notebook** sets out a structure you can use to migrate code into, and lists out some of the changes you'll need to make at a high level. You can either work directly in here, or duplicate this notebook so you still have an unchanged copy of the original.\n",
    "\n",
    "Try to work through the sections first with an MVP goal in mind (fitting the model to data in S3 via a SageMaker Training Job, and deploying/using the model through a SageMaker Endpoint). At the end, there are extension exercises to bring in more advanced functionality.\n"
   ]
  },
  {
   "cell_type": "markdown",
   "metadata": {},
   "source": [
    "## Dependencies\n",
    "\n",
    "Listing all our imports at the start helps to keep the requirements to run any script/file transparent up-front, and is specified by nearly every style guide including Python's official [PEP 8](https://www.python.org/dev/peps/pep-0008/#imports)\n"
   ]
  },
  {
   "cell_type": "code",
   "execution_count": null,
   "metadata": {},
   "outputs": [],
   "source": [
    "!pip install ipywidgets matplotlib"
   ]
  },
  {
   "cell_type": "code",
   "execution_count": null,
   "metadata": {},
   "outputs": [],
   "source": [
    "# Python Built-Ins:\n",
    "import glob\n",
    "import os\n",
    "\n",
    "# External Dependencies:\n",
    "from IPython.display import display, HTML\n",
    "import matplotlib.pyplot as plt\n",
    "import numpy as np\n",
    "import os\n",
    "import glob\n",
    "\n",
    "# Local Dependencies:\n",
    "from util.nb import upload_in_background\n",
    "\n",
    "# TODO: What else will you need?\n",
    "# Have a look at the documentation: https://sagemaker.readthedocs.io/en/stable/frameworks/tensorflow/using_tf.html \n",
    "# to see which libraries need to be imported to use sagemaker and the tensorflow estimator\n",
    "import sagemaker\n",
    "from sagemaker.tensorflow import TensorFlow as TensorFlowEstimator\n"
   ]
  },
  {
   "cell_type": "code",
   "execution_count": null,
   "metadata": {},
   "outputs": [],
   "source": [
    "# TODO: Here might be a good place to init any SDKs you need...\n",
    "# 1. Setup the SageMaker role\n",
    "role = sagemaker.get_execution_role()\n",
    "# 2. Setup the SageMaker session\n",
    "sess = sagemaker.Session()\n",
    "# 3. Setup the SageMaker default bucket\n",
    "bucket_name = sess.default_bucket()  # We'll just use the default bucket as the other examples did\n"
   ]
  },
  {
   "cell_type": "markdown",
   "metadata": {},
   "source": [
<<<<<<< HEAD
    "## Download and Reduce the Data and Upload to Amazon S3\n",
    "\n",
    "The primary data source for a SageMaker training job is (nearly) always S3 - so we should upload our training and test data there.\n",
    "\n",
    "We'd like our training job to be reusable for other image classification projects, so we'll upload in the **folders-of-images format** more typical in image classification projects.\n",
    "\n",
    "For this exercise, we prepared a few lines of code below to help you upload the images to Amazon S3 using the [aws s3 sync](https://docs.aws.amazon.com/cli/latest/reference/s3/sync.html) CLI command.\n",
    "\n",
    "**Check you understand** what data it's going to upload from this notebook, and where it's going to store it in S3, then start the upload running.\n",
    "\n",
    "But first, let's download the image data in tgz format from the Repository of Open Data on AWS using the code below.\n",
    "\n",
    "The original MNIST data has 70000 PNG files (60000 files in the training dataset, and 10000 in the test dataset). This takes a long time to train, so we want to (also) reduce the amount of data before training for the purpose of this workshop."
=======
    "## Prepare the Data and Upload to Amazon S3\n",
    "\n",
    "The primary data source for a SageMaker training job is (nearly) always S3 - so we should upload our training and test data there.\n",
    "\n",
    "For this exercise, we prepared a few lines of code below to help you upload the images to Amazon S3 using the [aws s3 sync](https://docs.aws.amazon.com/cli/latest/reference/s3/sync.html) CLI command.\n",
    "\n",
    "But first, let's download the image data from the Repository of Open Data on AWS and sample a subset like we did in the [Local Notebook.ipynb](Local%20Notebook.ipynb).\n",
    "\n",
    "**Check you understand** what data it's going to upload from this notebook, and where it's going to store it in S3, then start the upload running.\n"
>>>>>>> 99f4ce57
   ]
  },
  {
   "cell_type": "code",
   "execution_count": null,
   "metadata": {},
   "outputs": [],
   "source": [
<<<<<<< HEAD
    "# Download the MNIST data from the Registry of Open Data on AWS\n",
    "\n",
    "target_path = \"/tmp/mnist\" #container storage\n",
    "training_dir = f\"{target_path}/training\"\n",
    "testing_dir = f\"{target_path}/testing\"\n",
    "\n",
    "!rm -rf {target_path}\n",
    "!mkdir -p {target_path}\n",
    "!aws s3 cp s3://fast-ai-imageclas/mnist_png.tgz {target_path} --no-sign-request\n",
    "    \n",
    "# Un-tar the MNIST data, stripping the leading path element; this will lead us with directories {target_path}/testing/ and {target_path/training\n",
    "!tar zxf {target_path}/mnist_png.tgz -C {target_path}/ --strip-components=1 --no-same-owner\n",
    "!rm -f {target_path}/mnist_png.tgz\n",
    "    \n",
    "# get the list of files in tne training and testing directories recursively\n",
    "train_files = sorted(list(glob.iglob(os.path.join(training_dir, \"*/*.png\"), recursive=True)))\n",
    "test_files = sorted(list(glob.iglob(os.path.join(testing_dir, \"*/*.png\"), recursive=True)))\n",
    "\n",
    "# get the list of files in tne training and testing directories recursively\n",
=======
    "target_path = \"/tmp/mnist\"\n",
    "training_dir = f\"{target_path}/training\"\n",
    "testing_dir = f\"{target_path}/testing\"\n",
    "\n",
    "# Download the MNIST data from the Registry of Open Data on AWS\n",
    "!rm -rf {target_path}\n",
    "!mkdir -p {target_path}\n",
    "!aws s3 cp s3://fast-ai-imageclas/mnist_png.tgz {target_path} --no-sign-request\n",
    "\n",
    "# Un-tar the MNIST data, stripping the leading path element; this will leave us with directories\n",
    "# {target_path}/testing/ and {target_path/training/\n",
    "!tar zxf {target_path}/mnist_png.tgz -C {target_path}/ --strip-components=1 --no-same-owner\n",
    "!rm -f {target_path}/mnist_png.tgz\n",
    "\n",
    "# Get the list of files in tne training and testing directories recursively\n",
>>>>>>> 99f4ce57
    "train_files = sorted(list(glob.iglob(os.path.join(training_dir, \"*/*.png\"), recursive=True)))\n",
    "test_files = sorted(list(glob.iglob(os.path.join(testing_dir, \"*/*.png\"), recursive=True)))\n",
    "\n",
    "print(f\"Training files: {len(train_files)}\")\n",
    "print(f\"Testing files:  {len(test_files)}\")\n",
    "\n",
<<<<<<< HEAD
    "# get files from training and test folders by a defined reduction factor\n",
    "reduction_factor = 2\n",
    "\n",
=======
    "# Reduce the data by keeping every Nth file and dropping the rest of the files.\n",
    "reduction_factor = 2\n",
>>>>>>> 99f4ce57
    "train_files_to_keep = train_files[::reduction_factor]\n",
    "test_files_to_keep = test_files[::reduction_factor]\n",
    "\n",
    "print(f\"Training files kept: {len(train_files_to_keep)}\")\n",
    "print(f\"Testing files kept:  {len(test_files_to_keep)}\")\n",
    "\n",
<<<<<<< HEAD
    "# delete all the files not to be kept\n",
    "train_delete = set(train_files) ^ set(train_files_to_keep)\n",
    "test_delete = set(test_files) ^ set(test_files_to_keep)\n",
    "\n",
    "for fname in train_delete:\n",
    "    os.unlink(fname)\n",
    "\n",
    "for fname in test_delete:\n",
    "    os.unlink(fname)    \n",
=======
    "# Delete all the files not to be kept\n",
    "for fname in (set(train_files) ^ set(train_files_to_keep)):\n",
    "    os.remove(fname)\n",
    "\n",
    "for fname in (set(test_files) ^ set(test_files_to_keep)):\n",
    "    os.remove(fname)\n",
>>>>>>> 99f4ce57
    "\n",
    "print(\"Done!\")"
   ]
  },
  {
   "cell_type": "markdown",
   "metadata": {},
   "source": [
<<<<<<< HEAD
    "**Note**\n",
    "Upload to Amazon S3 for a reduction factor of 2 takes about 2-3 minutes."
=======
    "> ⏰ **Note:** Uploading to Amazon S3 typically takes about 2-3 minutes assuming a `reduction_factor` of 2"
>>>>>>> 99f4ce57
   ]
  },
  {
   "cell_type": "code",
   "execution_count": null,
   "metadata": {},
   "outputs": [],
   "source": [
    "!aws s3 sync --quiet --delete {target_path} s3://{bucket_name}/mnist\n",
    "print(\"Done!\")"
<<<<<<< HEAD
=======
   ]
  },
  {
   "cell_type": "markdown",
   "metadata": {},
   "source": [
    "You can check your data is uploaded by finding your bucket in the [Amazon S3 Console](https://s3.console.aws.amazon.com/s3/home). Do you see the folders of images as expected?"
>>>>>>> 99f4ce57
   ]
  },
  {
   "cell_type": "markdown",
   "metadata": {},
   "source": [
    "## Data Input (\"Channels\") Configuration\n",
    "\n",
    "The draft code has **2 data sets**: One for training, and one for test/validation. (For classification, the folder location of each image is sufficient as a label).\n",
    "\n",
    "In SageMaker terminology, each input data set is a \"channel\" and we can name them however we like... Just make sure you're consistent about what you call each one!\n",
    "\n",
    "For a simple input configuration, a channel spec might just be the S3 URI of the folder. For configuring more advanced options, there's the [s3_input](https://sagemaker.readthedocs.io/en/stable/inputs.html) class in the SageMaker SDK.\n"
   ]
  },
  {
   "cell_type": "code",
   "execution_count": null,
   "metadata": {},
   "outputs": [],
   "source": [
    "# TODO: Define your 2 data channels\n",
    "# The data can be found in: \"s3://{bucket_name}/mnist/training\" and \"s3://{bucket_name}/mnist/testing\"\n",
    "\n",
<<<<<<< HEAD
    "# We can use either the s3_input (which gives us additional configuration options), or a plain string:\n",
    "train_channel = sagemaker.inputs.TrainingInput(f\"s3://{bucket_name}/mnist/training\")\n",
    "test_channel = f\"s3://{bucket_name}/mnist/testing\"\n",
=======
>>>>>>> 99f4ce57
    "\n",
    "inputs = { \"train\": train_channel, \"test\": test_channel }\n",
    "print(inputs)"
   ]
  },
  {
   "cell_type": "markdown",
   "metadata": {},
   "source": [
    "## Algorithm (\"Estimator\") Configuration and Run\n",
    "\n",
    "Instead of loading and fitting this data here in the notebook, we'll be creating a [TensorFlow Estimator](https://sagemaker.readthedocs.io/en/stable/sagemaker.tensorflow.html#tensorflow-estimator) through the SageMaker SDK, to run the code on a separate container that can be scaled as required.\n",
    "\n",
    "The [\"Using TensorFlow with the SageMaker Python SDK\"](https://sagemaker.readthedocs.io/en/stable/using_tf.html#train-a-model-with-tensorflow) docs give a good overview of this process. You should run your estimator in **script mode** (which is easier to follow than the old default legacy mode) and as **Python 3**.\n",
    "\n",
    "**Use the [src/main.py](src/main.py) file** as your entry point to port code into - which has already been created for you with some basic hints.\n"
   ]
  },
  {
   "cell_type": "code",
   "execution_count": null,
   "metadata": {},
   "outputs": [],
   "source": [
    "# TODO: Create your TensorFlow estimator\n",
    "\n",
    "# Note the TensorFlow class inherits from some cross-framework base classes with additional\n",
    "# constructor options:\n",
    "# https://sagemaker.readthedocs.io/en/stable/estimators.html\n",
    "\n",
    "# https://sagemaker.readthedocs.io/en/stable/frameworks/tensorflow/using_tf.html?highlight=%20TrainingInput#create-an-estimator\n",
    "\n",
    "# We are using tensorflow 1.14 and python 3\n",
    "# You can reuse the metrics definition from the previous example\n",
    "# (Optional) Look at the Tensorflow script and try to pass new hyperparameters\n",
    "\n",
    "estimator = TensorFlowEstimator(\n",
    "    role=role,  # IAM role to run the job under - we just use the same as the notebook role\n",
    "    \n",
    "    # Framework setup:\n",
    "    entry_point=\"main.py\",  # Target script\n",
    "    source_dir=\"./src\",  # Folder to bundle, in case we want to split the code between files\n",
    "    framework_version=\"1.14\",  # TensorFlow version\n",
    "    py_version=\"py3\",  # The time to migrate away from Python 2 has long ago passed!\n",
    "\n",
    "    # Infrastructure provisioning:\n",
    "    instance_count=1,  # We haven't implemented parallelization in our script\n",
    "    instance_type=\"ml.g4dn.2xlarge\",  # Keras should be accelerated by GPU though\n",
    "    max_run=30*60, # The training shouldn't take too long to run\n",
    "    use_spot_instances=True,  # May as well use spot to save money\n",
    "    max_wait=40*60,  # ...And we don't want to wait for ages for spot instances\n",
    "    \n",
    "    # Parameters to pass to our script:\n",
    "    hyperparameters={\n",
    "        \"epochs\": 12,\n",
    "        \"batch-size\": 128,\n",
    "    },\n",
    "    \n",
    "    # Performance/progress metrics to scrape from console output:\n",
    "    metric_definitions=[\n",
    "        { \"Name\": \"loss\", \"Regex\": \"loss: ([0-9\\\\.]+)\" },\n",
    "        { \"Name\": \"accuracy\", \"Regex\": \"acc: ([0-9\\\\.]+)\" },\n",
    "        { \"Name\": \"test:loss\", \"Regex\": \"Test.*loss=([0-9\\\\.]+)\" },\n",
    "        { \"Name\": \"test:accuracy\", \"Regex\": \"Test.*accuracy=([0-9\\\\.]+)\" },\n",
    "    ],\n",
    "    \n",
    "    # Let's keep our SageMaker records tidy by giving the training jobs a sensible name\n",
    "    base_job_name=\"mnist-keras\",\n",
    ")\n"
   ]
  },
  {
   "cell_type": "markdown",
   "metadata": {},
   "source": [
    "Before running the actual training on SageMaker TrainingJob, it can be good to run it locally first using the code below. If there is any error, you can fix them first before running using SageMaker TrainingJob."
   ]
  },
  {
   "cell_type": "code",
   "execution_count": null,
   "metadata": {},
   "outputs": [],
   "source": [
<<<<<<< HEAD
    "!python3 src/main.py --train {training_dir} --test {testing_dir} --output-data-dir data/local-output --model-dir data/local-model --epochs=2 --batch-size=128"
=======
    "!python3 src/main.py --train {training_dir} --test {testing_dir} --output-data-dir data/local-output --model-dir data/local-model --epochs=1 --batch-size=128"
   ]
  },
  {
   "cell_type": "markdown",
   "metadata": {},
   "source": [
    "When you're ready to try your script in a SageMaker training job, you can call `estimator.fit()` as we did in previous exercises:"
>>>>>>> 99f4ce57
   ]
  },
  {
   "cell_type": "code",
   "execution_count": null,
   "metadata": {
    "scrolled": true
   },
   "outputs": [],
   "source": [
<<<<<<< HEAD
    "# TODO: Call estimator.fit\n",
    "estimator.fit(inputs)\n",
    "\n",
    "# Note: As configured, this job took about 6 clock minutes (but only 85 billable seconds) to run, reaching a\n",
    "# test accuracy of ~71%. The majority of the time is the download of images to the container - which could be\n",
    "# significantly optimized as discussed later in the \"Further Improvements\" section"
=======
    "# TODO: Call estimator.fit"
>>>>>>> 99f4ce57
   ]
  },
  {
   "cell_type": "markdown",
   "metadata": {},
   "source": [
    "## Deploy and Use Your Model (Real-Time Inference)\n",
    "\n",
    "If your training job has completed; and saved the model in the correct TensorFlow Serving-compatible format; it should now be pretty simple to deploy the model to a real-time endpoint.\n",
    "\n",
    "You can achieve this with the [Estimator API](https://sagemaker.readthedocs.io/en/stable/estimators.html)."
   ]
  },
  {
   "cell_type": "code",
   "execution_count": null,
   "metadata": {},
   "outputs": [],
   "source": [
    "# TODO: Deploy a real-time endpoint\n",
    "predictor = estimator.deploy(\n",
    "    # Low request volume, tiny model = tiny infrastructure is fine:\n",
    "    initial_instance_count=1,\n",
    "    instance_type=\"ml.t2.medium\",\n",
    ")"
   ]
  },
  {
   "cell_type": "markdown",
   "metadata": {},
   "source": [
    "Reviewing the architecture from the example notebook, we set up the model to accept **batches** of **28x28** image tensors with **normalized 0-1 pixel values** and a **color channel dimension** (which either came in front or behind the image dimensions, depending on the value of `K.image_data_format()`)\n",
    "\n",
    "Assuming you haven't added any custom pre-processing to our model source code (to accept e.g. encoded JPEGs/PNGs, or arbitrary shapes), we'll need to replicate that same format when we use our endpoint.\n",
    "\n",
    "We've provided a nice **interactive widget** below (which doesn't work in JupyterLab, unfortunately - only plain Jupyter!) and some skeleton code to help you use your model... But you'll need to fill in some details!\n"
   ]
  },
  {
   "cell_type": "markdown",
   "metadata": {},
   "source": [
    "### WARNING: The next next cells for visualization only works with the classic Jupyter notebooks, skip to the next section if you are using JupyterLab and SageMaker Studio"
   ]
  },
  {
   "cell_type": "code",
   "execution_count": null,
   "metadata": {},
   "outputs": [],
   "source": [
    "# Display interactive widget:\n",
    "# This widget updates variable \"data\" here in the Jupyter kernel when drawn on\n",
    "HTML(open(\"util/input.html\").read())\n"
   ]
  },
  {
   "cell_type": "code",
   "execution_count": null,
   "metadata": {},
   "outputs": [],
   "source": [
    "# Run a prediction:\n",
    "\n",
    "# Squeeze out any unneeded dimensions from \"data\", then put back the batch and channel dimensions\n",
    "# we want (assuming batch dim is first and channel dim is last):\n",
    "print(f\"Raw data shape {np.array(data).shape}\")\n",
    "reqdata = np.expand_dims(np.expand_dims(np.squeeze(data), 2), 0)\n",
    "print(f\"Request data shape {reqdata.shape}\")\n",
    "\n",
    "# TODO: Call the predictor with reqdata\n",
    "result = predictor.predict(reqdata)\n",
    "\n",
    "# TODO: What structure is the response? How do we interpret it?\n",
    "print(result)\n",
    "chosen = np.argmax(result[\"predictions\"][0])\n",
    "print(f\"Predicted digit {chosen} with confidence {result['predictions'][0][chosen]:.2%}\")\n"
   ]
  },
  {
   "cell_type": "markdown",
   "metadata": {},
   "source": [
    "### If you are on JupyterLab or SageMaker Studio (or just struggle to get the interactive widget working)\n",
    "\n",
    "...don't worry: Try adapting the \"Exploring Results\" section from the Local Notebook to send in one of the test set images instead!\n"
   ]
  },
  {
   "cell_type": "code",
   "execution_count": null,
   "metadata": {
    "jupyter": {
     "source_hidden": true
    }
   },
   "outputs": [],
   "source": [
    "# TODO: import libraries\n",
    "import os\n",
    "import matplotlib.pyplot as plt\n",
    "from PIL import Image\n",
    "import tensorflow as tf\n",
    "\n",
    "# TODO: Choose an image\n",
    "label = \"2\"\n",
    "filename = os.listdir(f\"{testing_dir}/{label}\")[0]\n",
    "\n",
    "# TODO: Load the image with the TensorFlow Keras API:\n",
    "img = tf.keras.preprocessing.image.img_to_array(\n",
    "    Image.open(f\"{testing_dir}/{label}/{filename}\")\n",
    ")\n",
    "\n",
    "# Expand out the \"batch\" dimension, and send to the model:\n",
    "reqdata = np.expand_dims(img, 0)\n",
    "# Call the predictor with reqdata\n",
    "result = predictor.predict(reqdata)\n",
    "print(f\"Result confidences: {result}\")\n",
    "\n",
    "# Plot the result:\n",
    "plt.figure(figsize=(3, 3))\n",
    "fig = plt.subplot(1, 1, 1)\n",
    "ax = plt.imshow(np.squeeze(img), cmap=\"gray\")\n",
    "fig.set_title(f\"Predicted Number {np.argmax(result['predictions'][0])}\")\n",
    "plt.show()"
   ]
  },
  {
   "cell_type": "markdown",
   "metadata": {},
   "source": [
    "## Further Improvements\n",
    "\n",
    "If you've got the basic train/deploy/call cycle working, congratulations! This core pattern of experimenting in the notebook but executing jobs on scalable hardware is at the heart of the SageMaker data science workflow.\n",
    "\n",
    "There are still plenty of ways we can use the tools better though: Read on for the next challenges!\n"
   ]
  },
  {
   "cell_type": "markdown",
   "metadata": {},
   "source": [
    "### 1. Cut training costs easily with SageMaker Managed Spot Mode\n",
    "\n",
    "AWS Spot Instances let you take advantage of unused capacity in the AWS cloud, at up to a 90% discount versus standard on-demand pricing! For small jobs like this, taking advantage of this discount is as easy as adding a couple of parameters to the Estimator constructor:\n",
    "\n",
    "https://sagemaker.readthedocs.io/en/stable/estimators.html\n",
    "\n",
    "Note that in general, spot capacity is offered at a discounted rate because it's interruptible based on instantaneous demand... Longer-running training jobs should implement checkpoint saving and loading, so that they can efficiently resume if interrupted part way through. More information can be found on the [Managed Spot Training in Amazon SageMaker](https://docs.aws.amazon.com/sagemaker/latest/dg/model-managed-spot-training.html) page of the [SageMaker Developer Guide](https://docs.aws.amazon.com/sagemaker/latest/dg/).\n"
   ]
  },
  {
   "cell_type": "markdown",
   "metadata": {},
   "source": [
    "### 2. Parameterize your algorithm\n",
    "\n",
    "Being able to change the parameters of your algorithm at run-time (without modifying the `main.py` script each time) is helpful for making your code more re-usable... But even more so because it's a pre-requisite for automatic hyperparameter tuning!\n",
    "\n",
    "Job parameter parsing should ideally be factored into a separate function, and as a best practice should accept setting values through **both** command line flags (as demonstrated in the [official MXNet MNIST example](https://github.com/awslabs/amazon-sagemaker-examples/blob/master/hyperparameter_tuning/mxnet_mnist/mnist.py)) **and** the [SageMaker Hyperparameter environment variable(s)](https://docs.aws.amazon.com/sagemaker/latest/dg/docker-container-environmental-variables-user-scripts.html). Perhaps the official MXNet example could be improved by setting environment-variable-driven defaults to the algorithm hyperparameters, the same as it already does for channels?\n",
    "\n",
    "Refactor your job to accept **epochs** and **batch size** as optional parameters, and show how you can set these before each training run through the [Estimator API](https://sagemaker.readthedocs.io/en/stable/estimators.html).\n"
   ]
  },
  {
   "cell_type": "markdown",
   "metadata": {},
   "source": [
    "### 3. Tune your network hyperparameters\n",
    "\n",
    "Re-use the same approach as before to parameterize some features in the structure of your network: Perhaps the sizes of the `Conv2D` kernels? The number, type, node count, or activation function of layers in the network? No need to stray too far away from the sample architecture!\n",
    "\n",
    "Instead of manually (or programmatically) calling `estimator.fit()` with different hyperparameters each time, we can use SageMaker's Bayesian Hyperparameter Tuning functionality to explore the space more efficiently!\n",
    "\n",
    "The SageMaker SDK Docs give a great [overview](https://sagemaker.readthedocs.io/en/stable/overview.html#sagemaker-automatic-model-tuning) of using the HyperparameterTuner, which you can refer to if you get stuck.\n",
    "\n",
    "First, we'll need to define a specific **metric** to optimize for, which is really a specification of how to scrape metric values from the algorithm's console logs. \n",
    "\n",
    "Next, use the [\\*Parameter](https://sagemaker.readthedocs.io/en/stable/tuner.html) classes (`ContinuousParameter`, `IntegerParameter` and `CategoricalParameter`) to define appropriate ranges for the hyperparameters whose combination you want to optimize.\n",
    "\n",
    "With the original estimator, target metric and parameter ranges defined, you'll be able to create a [HyperparameterTuner](https://sagemaker.readthedocs.io/en/stable/tuner.html) and use that to start a hyperparameter tuning job instead of a single model training job.\n",
    "\n",
    "Pay attention to likely run time and resource consumption when selecting the maximum total number of training jobs and maximum parallel jobs of your hyperparameter tuning run... You can always view and cancel ongoing hyperparameter tuning jobs through the SageMaker Console.\n"
   ]
  },
  {
   "cell_type": "markdown",
   "metadata": {},
   "source": [
    "### Additional Challenges\n",
    "\n",
    "If you have time, the following challenges are trickier, and might stretch your SageMaker knowledge even further!\n",
    "\n",
    "**Batch Transform / Additional Inference Formats**: As discussed in this notebook, the deployed endpoint expects a particular tensor data format for requests... This complicates the usually-simple task of re-purposing the same model for batch inference (since our data in S3 is in JPEG format). The SageMaker TensorFlow SDK docs provide guidance on accepting custom formats in the [\"Create Python Scripts for Custom Input and Output Formats\"](https://sagemaker.readthedocs.io/en/stable/using_tf.html#create-python-scripts-for-custom-input-and-output-formats) section. If you can refactor your algorithm to accept JPEG requests when deployed as a real-time endpoint, you'll be able to run it as a batch [Transformer](https://sagemaker.readthedocs.io/en/stable/transformer.html) against images in S3 with a simple `estimator.transformer()` call.\n",
    "\n",
    "**Optimized Training Formats**: A dataset like this (containing many tiny objects) may take much less time to load in to the algorithm if we either converted it to the standard Numpy format that Keras distributes it in (just 4 files X_train, Y_train, X_test, Y_test); or *streaming* the data with [SageMaker Pipe Mode](https://aws.amazon.com/blogs/machine-learning/using-pipe-input-mode-for-amazon-sagemaker-algorithms/), instead of downloading it up-front.\n",
    "\n",
    "**Experiment Tracking**: The [SageMaker Experiments](https://docs.aws.amazon.com/sagemaker/latest/dg/experiments.html) feature gives a more structured way to track trials across multiple related experiments (for example, different HPO runs, or between HPO and regular model training jobs). You can use the [official SageMaker Experiments Example](https://github.com/awslabs/amazon-sagemaker-examples/tree/master/sagemaker-experiments) for guidance on how to track the experiments in this notebook... and should note that the [SageMaker Experiments SDK Docs](https://sagemaker-experiments.readthedocs.io/en/latest/) are maintained separately, since it's a different Python module.\n"
   ]
  },
  {
   "cell_type": "markdown",
   "metadata": {},
   "source": [
    "## Clean-Up\n",
    "\n",
    "Remember to clean up any persistent resources that aren't needed anymore to save costs: The most significant of these are real-time prediction endpoints, and this SageMaker Notebook Instance.\n",
    "\n",
    "The SageMaker SDK [Predictor](https://sagemaker.readthedocs.io/en/stable/predictors.html) class provides an interface to clean up real-time prediction endpoints; and SageMaker Notebook Instances can be stopped through the SageMaker Console when you're finished.\n",
    "\n",
    "You might also like to clean up any S3 buckets / content we created, to prevent ongoing storage costs.\n"
   ]
  },
  {
   "cell_type": "code",
   "execution_count": null,
   "metadata": {},
   "outputs": [],
   "source": [
<<<<<<< HEAD
    "# TODO: Clean up any endpoints/etc to release resources\n",
    "predictor.delete_endpoint(delete_endpoint_config=True)\n"
=======
    "# TODO: Clean up any endpoints/etc to release resources"
>>>>>>> 99f4ce57
   ]
  }
 ],
 "metadata": {
  "instance_type": "ml.t3.medium",
  "kernelspec": {
   "display_name": "Python 3 (TensorFlow 1.15 Python 3.7 CPU Optimized)",
   "language": "python",
   "name": "python3__SAGEMAKER_INTERNAL__arn:aws:sagemaker:ap-southeast-1:492261229750:image/tensorflow-1.15-cpu-py37-ubuntu18.04-v7"
  },
  "language_info": {
   "codemirror_mode": {
    "name": "ipython",
    "version": 3
   },
   "file_extension": ".py",
   "mimetype": "text/x-python",
   "name": "python",
   "nbconvert_exporter": "python",
   "pygments_lexer": "ipython3",
   "version": "3.7.10"
  }
 },
 "nbformat": 4,
 "nbformat_minor": 4
}<|MERGE_RESOLUTION|>--- conflicted
+++ resolved
@@ -96,60 +96,23 @@
    "cell_type": "markdown",
    "metadata": {},
    "source": [
-<<<<<<< HEAD
-    "## Download and Reduce the Data and Upload to Amazon S3\n",
+    "## Prepare the Data and Upload to Amazon S3\n",
     "\n",
     "The primary data source for a SageMaker training job is (nearly) always S3 - so we should upload our training and test data there.\n",
     "\n",
-    "We'd like our training job to be reusable for other image classification projects, so we'll upload in the **folders-of-images format** more typical in image classification projects.\n",
-    "\n",
     "For this exercise, we prepared a few lines of code below to help you upload the images to Amazon S3 using the [aws s3 sync](https://docs.aws.amazon.com/cli/latest/reference/s3/sync.html) CLI command.\n",
     "\n",
-    "**Check you understand** what data it's going to upload from this notebook, and where it's going to store it in S3, then start the upload running.\n",
-    "\n",
-    "But first, let's download the image data in tgz format from the Repository of Open Data on AWS using the code below.\n",
-    "\n",
-    "The original MNIST data has 70000 PNG files (60000 files in the training dataset, and 10000 in the test dataset). This takes a long time to train, so we want to (also) reduce the amount of data before training for the purpose of this workshop."
-=======
-    "## Prepare the Data and Upload to Amazon S3\n",
-    "\n",
-    "The primary data source for a SageMaker training job is (nearly) always S3 - so we should upload our training and test data there.\n",
-    "\n",
-    "For this exercise, we prepared a few lines of code below to help you upload the images to Amazon S3 using the [aws s3 sync](https://docs.aws.amazon.com/cli/latest/reference/s3/sync.html) CLI command.\n",
-    "\n",
     "But first, let's download the image data from the Repository of Open Data on AWS and sample a subset like we did in the [Local Notebook.ipynb](Local%20Notebook.ipynb).\n",
     "\n",
     "**Check you understand** what data it's going to upload from this notebook, and where it's going to store it in S3, then start the upload running.\n"
->>>>>>> 99f4ce57
-   ]
-  },
-  {
-   "cell_type": "code",
-   "execution_count": null,
-   "metadata": {},
-   "outputs": [],
-   "source": [
-<<<<<<< HEAD
-    "# Download the MNIST data from the Registry of Open Data on AWS\n",
-    "\n",
-    "target_path = \"/tmp/mnist\" #container storage\n",
-    "training_dir = f\"{target_path}/training\"\n",
-    "testing_dir = f\"{target_path}/testing\"\n",
-    "\n",
-    "!rm -rf {target_path}\n",
-    "!mkdir -p {target_path}\n",
-    "!aws s3 cp s3://fast-ai-imageclas/mnist_png.tgz {target_path} --no-sign-request\n",
-    "    \n",
-    "# Un-tar the MNIST data, stripping the leading path element; this will lead us with directories {target_path}/testing/ and {target_path/training\n",
-    "!tar zxf {target_path}/mnist_png.tgz -C {target_path}/ --strip-components=1 --no-same-owner\n",
-    "!rm -f {target_path}/mnist_png.tgz\n",
-    "    \n",
-    "# get the list of files in tne training and testing directories recursively\n",
-    "train_files = sorted(list(glob.iglob(os.path.join(training_dir, \"*/*.png\"), recursive=True)))\n",
-    "test_files = sorted(list(glob.iglob(os.path.join(testing_dir, \"*/*.png\"), recursive=True)))\n",
-    "\n",
-    "# get the list of files in tne training and testing directories recursively\n",
-=======
+   ]
+  },
+  {
+   "cell_type": "code",
+   "execution_count": null,
+   "metadata": {},
+   "outputs": [],
+   "source": [
     "target_path = \"/tmp/mnist\"\n",
     "training_dir = f\"{target_path}/training\"\n",
     "testing_dir = f\"{target_path}/testing\"\n",
@@ -165,45 +128,26 @@
     "!rm -f {target_path}/mnist_png.tgz\n",
     "\n",
     "# Get the list of files in tne training and testing directories recursively\n",
->>>>>>> 99f4ce57
     "train_files = sorted(list(glob.iglob(os.path.join(training_dir, \"*/*.png\"), recursive=True)))\n",
     "test_files = sorted(list(glob.iglob(os.path.join(testing_dir, \"*/*.png\"), recursive=True)))\n",
     "\n",
     "print(f\"Training files: {len(train_files)}\")\n",
     "print(f\"Testing files:  {len(test_files)}\")\n",
     "\n",
-<<<<<<< HEAD
-    "# get files from training and test folders by a defined reduction factor\n",
-    "reduction_factor = 2\n",
-    "\n",
-=======
     "# Reduce the data by keeping every Nth file and dropping the rest of the files.\n",
     "reduction_factor = 2\n",
->>>>>>> 99f4ce57
     "train_files_to_keep = train_files[::reduction_factor]\n",
     "test_files_to_keep = test_files[::reduction_factor]\n",
     "\n",
     "print(f\"Training files kept: {len(train_files_to_keep)}\")\n",
     "print(f\"Testing files kept:  {len(test_files_to_keep)}\")\n",
     "\n",
-<<<<<<< HEAD
-    "# delete all the files not to be kept\n",
-    "train_delete = set(train_files) ^ set(train_files_to_keep)\n",
-    "test_delete = set(test_files) ^ set(test_files_to_keep)\n",
-    "\n",
-    "for fname in train_delete:\n",
-    "    os.unlink(fname)\n",
-    "\n",
-    "for fname in test_delete:\n",
-    "    os.unlink(fname)    \n",
-=======
     "# Delete all the files not to be kept\n",
     "for fname in (set(train_files) ^ set(train_files_to_keep)):\n",
     "    os.remove(fname)\n",
     "\n",
     "for fname in (set(test_files) ^ set(test_files_to_keep)):\n",
     "    os.remove(fname)\n",
->>>>>>> 99f4ce57
     "\n",
     "print(\"Done!\")"
    ]
@@ -212,12 +156,7 @@
    "cell_type": "markdown",
    "metadata": {},
    "source": [
-<<<<<<< HEAD
-    "**Note**\n",
-    "Upload to Amazon S3 for a reduction factor of 2 takes about 2-3 minutes."
-=======
     "> ⏰ **Note:** Uploading to Amazon S3 typically takes about 2-3 minutes assuming a `reduction_factor` of 2"
->>>>>>> 99f4ce57
    ]
   },
   {
@@ -228,8 +167,6 @@
    "source": [
     "!aws s3 sync --quiet --delete {target_path} s3://{bucket_name}/mnist\n",
     "print(\"Done!\")"
-<<<<<<< HEAD
-=======
    ]
   },
   {
@@ -237,7 +174,6 @@
    "metadata": {},
    "source": [
     "You can check your data is uploaded by finding your bucket in the [Amazon S3 Console](https://s3.console.aws.amazon.com/s3/home). Do you see the folders of images as expected?"
->>>>>>> 99f4ce57
    ]
   },
   {
@@ -262,12 +198,9 @@
     "# TODO: Define your 2 data channels\n",
     "# The data can be found in: \"s3://{bucket_name}/mnist/training\" and \"s3://{bucket_name}/mnist/testing\"\n",
     "\n",
-<<<<<<< HEAD
     "# We can use either the s3_input (which gives us additional configuration options), or a plain string:\n",
     "train_channel = sagemaker.inputs.TrainingInput(f\"s3://{bucket_name}/mnist/training\")\n",
     "test_channel = f\"s3://{bucket_name}/mnist/testing\"\n",
-=======
->>>>>>> 99f4ce57
     "\n",
     "inputs = { \"train\": train_channel, \"test\": test_channel }\n",
     "print(inputs)"
@@ -310,12 +243,12 @@
     "    # Framework setup:\n",
     "    entry_point=\"main.py\",  # Target script\n",
     "    source_dir=\"./src\",  # Folder to bundle, in case we want to split the code between files\n",
-    "    framework_version=\"1.14\",  # TensorFlow version\n",
+    "    framework_version=\"1.15\",  # TensorFlow version\n",
     "    py_version=\"py3\",  # The time to migrate away from Python 2 has long ago passed!\n",
     "\n",
     "    # Infrastructure provisioning:\n",
     "    instance_count=1,  # We haven't implemented parallelization in our script\n",
-    "    instance_type=\"ml.g4dn.2xlarge\",  # Keras should be accelerated by GPU though\n",
+    "    instance_type=\"ml.g4dn.xlarge\",  # Keras should be accelerated by GPU though\n",
     "    max_run=30*60, # The training shouldn't take too long to run\n",
     "    use_spot_instances=True,  # May as well use spot to save money\n",
     "    max_wait=40*60,  # ...And we don't want to wait for ages for spot instances\n",
@@ -352,9 +285,6 @@
    "metadata": {},
    "outputs": [],
    "source": [
-<<<<<<< HEAD
-    "!python3 src/main.py --train {training_dir} --test {testing_dir} --output-data-dir data/local-output --model-dir data/local-model --epochs=2 --batch-size=128"
-=======
     "!python3 src/main.py --train {training_dir} --test {testing_dir} --output-data-dir data/local-output --model-dir data/local-model --epochs=1 --batch-size=128"
    ]
   },
@@ -363,7 +293,6 @@
    "metadata": {},
    "source": [
     "When you're ready to try your script in a SageMaker training job, you can call `estimator.fit()` as we did in previous exercises:"
->>>>>>> 99f4ce57
    ]
   },
   {
@@ -374,16 +303,12 @@
    },
    "outputs": [],
    "source": [
-<<<<<<< HEAD
     "# TODO: Call estimator.fit\n",
     "estimator.fit(inputs)\n",
     "\n",
-    "# Note: As configured, this job took about 6 clock minutes (but only 85 billable seconds) to run, reaching a\n",
-    "# test accuracy of ~71%. The majority of the time is the download of images to the container - which could be\n",
-    "# significantly optimized as discussed later in the \"Further Improvements\" section"
-=======
-    "# TODO: Call estimator.fit"
->>>>>>> 99f4ce57
+    "# Note: As configured, this job took about 6 clock minutes (but only ~80 billable seconds) to run,\n",
+    "# reaching a test accuracy of ~75%. The majority of the time is the download of images to the\n",
+    "# container - which could be significantly optimized as discussed later in \"Further Improvements\""
    ]
   },
   {
@@ -475,11 +400,7 @@
   {
    "cell_type": "code",
    "execution_count": null,
-   "metadata": {
-    "jupyter": {
-     "source_hidden": true
-    }
-   },
+   "metadata": {},
    "outputs": [],
    "source": [
     "# TODO: import libraries\n",
@@ -603,12 +524,8 @@
    "metadata": {},
    "outputs": [],
    "source": [
-<<<<<<< HEAD
     "# TODO: Clean up any endpoints/etc to release resources\n",
     "predictor.delete_endpoint(delete_endpoint_config=True)\n"
-=======
-    "# TODO: Clean up any endpoints/etc to release resources"
->>>>>>> 99f4ce57
    ]
   }
  ],
