--- conflicted
+++ resolved
@@ -56,11 +56,7 @@
    "metadata": {},
    "outputs": [],
    "source": [
-<<<<<<< HEAD
     "# Python Built-Ins:\n",
-=======
-    "# Python Built-Ins\n",
->>>>>>> 1788ca9d
     "import glob\n",
     "import os\n",
     "\n",
@@ -106,11 +102,7 @@
     "\n",
     "But first, let's download the image data from the Repository of Open Data on AWS and sample a subset like we did in the [Local Notebook.ipynb](Local%20Notebook.ipynb).\n",
     "\n",
-<<<<<<< HEAD
     "**Check you understand** what data it's going to upload from this notebook, and where it's going to store it in S3, then start the upload running.\n"
-=======
-    "**Check you understand** what data it's going to upload from this notebook, and where it's going to store it in S3, then start the upload running."
->>>>>>> 1788ca9d
    ]
   },
   {
@@ -132,10 +124,6 @@
     "# {target_path}/testing/ and {target_path/training/\n",
     "!tar zxf {target_path}/mnist_png.tgz -C {target_path}/ --strip-components=1 --no-same-owner\n",
     "!rm -f {target_path}/mnist_png.tgz\n",
-<<<<<<< HEAD
-=======
-    "    \n",
->>>>>>> 1788ca9d
     "\n",
     "# Get the list of files in tne training and testing directories recursively\n",
     "train_files = sorted(list(glob.iglob(os.path.join(training_dir, \"*/*.png\"), recursive=True)))\n",
@@ -144,11 +132,7 @@
     "print(f\"Training files: {len(train_files)}\")\n",
     "print(f\"Testing files:  {len(test_files)}\")\n",
     "\n",
-<<<<<<< HEAD
     "# Reduce the data by keeping every Nth file and dropping the rest of the files.\n",
-=======
-    "# Reduce the data by keeping every other N file and dropping the rest of the files.\n",
->>>>>>> 1788ca9d
     "reduction_factor = 2\n",
     "train_files_to_keep = train_files[::reduction_factor]\n",
     "test_files_to_keep = test_files[::reduction_factor]\n",
@@ -161,11 +145,7 @@
     "    os.remove(fname)\n",
     "\n",
     "for fname in (set(test_files) ^ set(test_files_to_keep)):\n",
-<<<<<<< HEAD
     "    os.remove(fname)\n",
-=======
-    "    os.remove(fname)    \n",
->>>>>>> 1788ca9d
     "\n",
     "print(\"Done!\")"
    ]
@@ -216,6 +196,7 @@
     "# TODO: Define your 2 data channels\n",
     "# The data can be found in: \"s3://{bucket_name}/mnist/training\" and \"s3://{bucket_name}/mnist/testing\"\n",
     "\n",
+    "# We can use either the s3_input (which gives us additional configuration options), or a plain string:\n",
     "train_channel = sagemaker.inputs.TrainingInput(f\"s3://{bucket_name}/mnist/training\")\n",
     "test_channel = f\"s3://{bucket_name}/mnist/testing\"\n",
     "\n",
@@ -303,7 +284,6 @@
    "outputs": [],
    "source": [
     "!python3 src/main.py --train {training_dir} --test {testing_dir} --output-data-dir data/local-output --model-dir data/local-model --epochs=1 --batch-size=128"
-<<<<<<< HEAD
    ]
   },
   {
@@ -311,8 +291,6 @@
    "metadata": {},
    "source": [
     "When you're ready to try your script in a SageMaker training job, you can call `estimator.fit()` as we did in previous exercises:"
-=======
->>>>>>> 1788ca9d
    ]
   },
   {
