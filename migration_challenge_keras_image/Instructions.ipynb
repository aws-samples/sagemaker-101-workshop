{
 "cells": [
  {
   "cell_type": "markdown",
   "metadata": {},
   "source": [
    "# REFERENCE SOLUTION: TensorFlow MNIST Lift and Shift Exercise\n",
    "\n",
    "For this exercise notebook, you should be able to use the `Python 3 (TensorFlow 2.3 Python 3.7 CPU Optimized)` kernel on SageMaker Studio, or `conda_tensorflow2_p37` on classic SageMaker Notebook Instances.\n",
    "\n",
    "\n",
    "---\n",
    "\n",
    "## Introduction\n",
    "\n",
    "Your new colleague in the data science team (who isn't very familiar with SageMaker) has written a nice notebook to tackle an image classification problem with Keras: [Local Notebook.ipynb](Local%20Notebook.ipynb).\n",
    "\n",
    "It works OK with the simple MNIST data set they were working on before, but now they'd like to take advantage of some of the features of SageMaker to tackle bigger and harder challenges.\n",
    "\n",
    "**Can you help refactor the Local Notebook code, to show them how to use SageMaker effectively?**\n"
   ]
  },
  {
   "cell_type": "markdown",
   "metadata": {},
   "source": [
    "## Getting Started\n",
    "\n",
    "First, check you can **run the [Local Notebook.ipynb](Local%20Notebook.ipynb) notebook through** - reviewing what steps it takes.\n",
    "\n",
    "**This notebook** sets out a structure you can use to migrate code into, and lists out some of the changes you'll need to make at a high level. You can either work directly in here, or duplicate this notebook so you still have an unchanged copy of the original.\n",
    "\n",
    "Try to work through the sections first with an MVP goal in mind (fitting the model to data in S3 via a SageMaker Training Job, and deploying/using the model through a SageMaker Endpoint). At the end, there are extension exercises to bring in more advanced functionality.\n"
   ]
  },
  {
   "cell_type": "markdown",
   "metadata": {},
   "source": [
    "## Dependencies\n",
    "\n",
    "Listing all our imports at the start helps to keep the requirements to run any script/file transparent up-front, and is specified by nearly every style guide including Python's official [PEP 8](https://www.python.org/dev/peps/pep-0008/#imports)\n"
   ]
  },
  {
   "cell_type": "code",
   "execution_count": null,
   "metadata": {
    "scrolled": true
   },
   "outputs": [],
   "source": [
    "!pip install ipywidgets matplotlib"
   ]
  },
  {
   "cell_type": "code",
   "execution_count": null,
   "metadata": {},
   "outputs": [],
   "source": [
    "%load_ext autoreload\n",
    "%autoreload 2\n",
    "\n",
    "# Python Built-Ins:\n",
    "import glob\n",
    "import os\n",
    "\n",
    "# External Dependencies:\n",
    "import matplotlib.pyplot as plt\n",
    "import numpy as np\n",
    "\n",
    "# TODO: What else will you need?\n",
    "# Have a look at the documentation: https://sagemaker.readthedocs.io/en/stable/frameworks/tensorflow/using_tf.html\n",
    "# to see which libraries need to be imported to use sagemaker and the tensorflow estimator\n",
    "import sagemaker\n",
    "from IPython.display import HTML, display\n",
    "from sagemaker.tensorflow import TensorFlow as TensorFlowEstimator"
   ]
  },
  {
   "cell_type": "markdown",
   "metadata": {},
   "source": [
    "## Prepare the Data\n",
    "\n",
    "The primary data source for a SageMaker training job is (nearly) always S3 - so we should upload our training and test data there.\n",
    "\n",
    "For this exercise, we prepared a few lines of code below to help you upload the images to Amazon S3 using the [aws s3 sync](https://docs.aws.amazon.com/cli/latest/reference/s3/sync.html) CLI command.\n",
    "\n",
    "But first, let's download the image data from the Repository of Open Data on AWS and sample a subset like we did in the [Local Notebook.ipynb](Local%20Notebook.ipynb).\n",
    "\n",
    "**Check you understand** what data it's going to upload from this notebook, and where it's going to store it in S3, then start the upload running while you work on the rest."
   ]
  },
  {
   "cell_type": "code",
   "execution_count": null,
   "metadata": {},
   "outputs": [],
   "source": [
    "local_dir = \"/tmp/mnist\"\n",
    "training_dir = f\"{local_dir}/training\"\n",
    "testing_dir = f\"{local_dir}/testing\"\n",
    "\n",
    "# Download the MNIST data from the Registry of Open Data on AWS\n",
    "!rm -rf {local_dir}\n",
    "!mkdir -p {local_dir}\n",
    "!aws s3 cp s3://fast-ai-imageclas/mnist_png.tgz {local_dir} --no-sign-request\n",
    "\n",
    "# Un-tar the MNIST data, stripping the leading path element; this will leave us with directories\n",
    "# {local_dir}/testing/ and {local_dir/training/\n",
    "!tar zxf {local_dir}/mnist_png.tgz -C {local_dir}/ --strip-components=1 --no-same-owner\n",
    "\n",
    "# Get the list of files in tne training and testing directories recursively\n",
    "train_files = sorted(list(glob.iglob(os.path.join(training_dir, \"*/*.png\"), recursive=True)))\n",
    "test_files = sorted(list(glob.iglob(os.path.join(testing_dir, \"*/*.png\"), recursive=True)))\n",
    "\n",
    "print(f\"Training files: {len(train_files)}\")\n",
    "print(f\"Testing files:  {len(test_files)}\")\n",
    "\n",
    "# Reduce the data by keeping every Nth file and dropping the rest of the files.\n",
    "reduction_factor = 2\n",
    "train_files_to_keep = train_files[::reduction_factor]\n",
    "test_files_to_keep = test_files[::reduction_factor]\n",
    "\n",
    "print(f\"Training files kept: {len(train_files_to_keep)}\")\n",
    "print(f\"Testing files kept:  {len(test_files_to_keep)}\")\n",
    "\n",
    "# Delete all the files not to be kept\n",
    "for fname in set(train_files) ^ set(train_files_to_keep):\n",
    "    os.remove(fname)\n",
    "\n",
    "for fname in set(test_files) ^ set(test_files_to_keep):\n",
    "    os.remove(fname)\n",
    "\n",
    "print(\"Done!\")"
   ]
  },
  {
   "cell_type": "markdown",
   "metadata": {},
   "source": [
    "## Set Up Execution Role, Session and S3 Bucket\n",
    "\n",
    "Now that we have downloaded and reduced the data in the local directory, we will need to upload it to Amazon S3 to make it available for Amazon Sagemaker training. \n",
    "\n",
    "Let's start by specifying:\n",
    "- The S3 bucket and prefix that you want to use for training and model data. This should be within the same region as the Notebook Instance, training, and hosting. If you don't specify a bucket, SageMaker SDK will create a default bucket following a pre-defined naming convention in the same region. \n",
    "- The IAM role ARN used to give SageMaker access to your data. It can be fetched using the **get_execution_role** method from sagemaker python SDK."
   ]
  },
  {
   "cell_type": "code",
   "execution_count": null,
   "metadata": {},
   "outputs": [],
   "source": [
    "# TODO: This is where you can setup execution role, session and S3 bucket.\n",
    "# 1. Setup the SageMaker role\n",
    "role = sagemaker.get_execution_role()\n",
    "# 2. Setup the SageMaker session\n",
    "sess = sagemaker.Session()\n",
    "# 3. Setup the SageMaker default bucket\n",
    "bucket_name = sess.default_bucket()  # We'll just use the default bucket as the other examples did\n",
    "\n",
    "# Have a look at the previous examples to find out how to do it"
   ]
  },
  {
   "cell_type": "markdown",
   "metadata": {},
   "source": [
    "## Upload Data to Amazon S3\n",
    "Next is the part where you need to upload the images to Amazon S3 for Sagemaker training. You can refer to the previous example on how to do it using the [aws s3 sync](https://docs.aws.amazon.com/cli/latest/reference/s3/sync.html) CLI command. The high-level command ```aws s3 sync``` command synchronizes the contents of the target bucket and source directory. It allows the use of options such as ```--delete``` that allows to remove objects from the target that are not present in the source and ```--exclude``` or  ```--include``` options that filter files or objects to exclude or not exclude.\n",
    "\n",
    "> ⏰ **Note:** Uploading to Amazon S3 typically takes about 2-3 minutes assuming a `reduction_factor` of 2"
   ]
  },
  {
   "cell_type": "code",
   "execution_count": null,
   "metadata": {},
   "outputs": [],
   "source": [
    "# TODO: This is where you upload the training images using `aws s3 sync`.\n",
    "# Fill in the missing source local directory and the target S3 bucket and folder in the command below.\n",
    "!aws s3 sync --quiet --delete {local_dir} s3://{bucket_name}/mnist --exclude \"*.tgz\" && echo \"Done!\""
   ]
  },
  {
   "cell_type": "markdown",
   "metadata": {},
   "source": [
    "You can check your data is uploaded by finding your bucket in the [Amazon S3 Console](https://s3.console.aws.amazon.com/s3/home). Do you see the folders of images as expected?"
   ]
  },
  {
   "cell_type": "markdown",
   "metadata": {},
   "source": [
    "## Data Input (\"Channels\") Configuration\n",
    "\n",
    "The draft code has **2 data sets**: One for training, and one for test/validation. (For classification, the folder location of each image is sufficient as a label).\n",
    "\n",
    "In SageMaker terminology, each input data set is a \"channel\" and we can name them however we like... Just make sure you're consistent about what you call each one!\n",
    "\n",
    "For a simple input configuration, a channel spec might just be the S3 URI of the folder. For configuring more advanced options, there's the [s3_input](https://sagemaker.readthedocs.io/en/stable/inputs.html) class in the SageMaker SDK.\n"
   ]
  },
  {
   "cell_type": "code",
   "execution_count": null,
   "metadata": {},
   "outputs": [],
   "source": [
    "# TODO: Define your 2 data channels\n",
    "# The data can be found in: \"s3://{bucket_name}/mnist/training\" and \"s3://{bucket_name}/mnist/testing\"\n",
    "\n",
    "# We can use either the s3_input (which gives us additional configuration options), or a plain string:\n",
    "train_channel = sagemaker.inputs.TrainingInput(f\"s3://{bucket_name}/mnist/training\")\n",
    "test_channel = f\"s3://{bucket_name}/mnist/testing\"\n",
    "\n",
    "inputs = {\"train\": train_channel, \"test\": test_channel}\n",
    "print(inputs)"
   ]
  },
  {
   "cell_type": "markdown",
   "metadata": {},
   "source": [
    "## Algorithm (\"Estimator\") Configuration and Run\n",
    "\n",
    "Instead of loading and fitting this data here in the notebook, we'll be creating a [TensorFlow Estimator](https://sagemaker.readthedocs.io/en/stable/sagemaker.tensorflow.html#tensorflow-estimator) through the SageMaker SDK, to run the code on a separate container that can be scaled as required.\n",
    "\n",
    "The [\"Using TensorFlow with the SageMaker Python SDK\"](https://sagemaker.readthedocs.io/en/stable/using_tf.html#train-a-model-with-tensorflow) docs give a good overview of this process. You should run your estimator in **script mode** (which is easier to follow than the old default legacy mode) and as **Python 3**.\n",
    "\n",
    "**Use the [src/main.py](src/main.py) file** as your entry point to port code into - which has already been created for you with some basic hints.\n"
   ]
  },
  {
   "cell_type": "code",
   "execution_count": null,
   "metadata": {},
   "outputs": [],
   "source": [
    "# TODO: Create your TensorFlow estimator\n",
    "\n",
    "# Note the TensorFlow class inherits from some cross-framework base classes with additional\n",
    "# constructor options:\n",
    "# https://sagemaker.readthedocs.io/en/stable/estimators.html\n",
    "# https://sagemaker.readthedocs.io/en/stable/frameworks/tensorflow/using_tf.html?highlight=%20TrainingInput#create-an-estimator\n",
    "\n",
    "# We are using tensorflow 2.4 and python 3\n",
    "# You can reuse the metrics definition from the previous example\n",
    "# (Optional) Look at the Tensorflow script and try to pass new hyperparameters\n",
    "\n",
    "estimator = TensorFlowEstimator(\n",
    "    role=role,  # IAM role to run the job under - we just use the same as the notebook role\n",
    "    ## Framework setup:\n",
    "    entry_point=\"main.py\",  # Target script\n",
    "    source_dir=\"./src\",  # Folder to bundle, in case we want to split the code between files\n",
    "    framework_version=\"2.4\",  # TensorFlow version\n",
    "    py_version=\"py37\",  # The time to migrate away from Python 2 has long ago passed!\n",
    "    distribution={\"parameter_server\": {\"enabled\": True}},\n",
    "    ## Infrastructure provisioning:\n",
    "    instance_count=1,  # We haven't implemented parallelization in our script\n",
    "    instance_type=\"ml.g4dn.xlarge\",  # Keras should be accelerated by GPU though\n",
    "    # instance_type=\"ml.p2.xlarge\",\n",
    "    # instance_type=\"ml.c5.xlarge\",\n",
    "    max_run=30 * 60,  # The training shouldn't take too long to run\n",
    "    use_spot_instances=True,  # May as well use spot to save money\n",
    "    max_wait=40 * 60,  # ...And we don't want to wait for ages for spot instances\n",
    "    ## Parameters to pass to our script:\n",
    "    hyperparameters={\n",
    "        \"epochs\": 12,\n",
    "        \"batch-size\": 128,\n",
    "    },\n",
    "    ## Performance/progress metrics to scrape from console output:\n",
    "    metric_definitions=[\n",
    "        {\"Name\": \"loss\", \"Regex\": \"loss: ([0-9\\\\.]+)\"},\n",
    "        {\"Name\": \"accuracy\", \"Regex\": \"acc: ([0-9\\\\.]+)\"},\n",
    "        {\"Name\": \"test:loss\", \"Regex\": \"Test.*loss=([0-9\\\\.]+)\"},\n",
    "        {\"Name\": \"test:accuracy\", \"Regex\": \"Test.*accuracy=([0-9\\\\.]+)\"},\n",
    "    ],\n",
    "    # Let's keep our SageMaker records tidy by giving the training jobs a sensible name\n",
    "    base_job_name=\"mnist-keras\",\n",
    ")"
   ]
  },
  {
   "cell_type": "markdown",
   "metadata": {},
   "source": [
    "Before running the actual training on SageMaker TrainingJob, it can be good to run it locally first using the code below. If there is any error, you can fix them first before running using SageMaker TrainingJob."
   ]
  },
  {
   "cell_type": "code",
   "execution_count": null,
   "metadata": {},
   "outputs": [],
   "source": [
    "!python3 src/main.py --train {training_dir} --test {testing_dir} --output-data-dir data/local-output --model-dir data/local-model --epochs=1 --batch-size=128"
   ]
  },
  {
   "cell_type": "markdown",
   "metadata": {},
   "source": [
    "When you're ready to try your script in a SageMaker training job, you can call `estimator.fit()` as we did in previous exercises:"
   ]
  },
  {
   "cell_type": "code",
   "execution_count": null,
   "metadata": {
    "scrolled": true
   },
   "outputs": [],
   "source": [
    "# TODO: Call estimator.fit\n",
    "estimator.fit(inputs)\n",
    "\n",
    "# Note: As configured, this job took about 6 clock minutes (but only ~80 billable seconds) to run,\n",
    "# reaching a test accuracy of ~75%. The majority of the time is the download of images to the\n",
    "# container - which could be significantly optimized as discussed later in \"Further Improvements\""
   ]
  },
  {
   "cell_type": "markdown",
   "metadata": {},
   "source": [
    "## Deploy and Use Your Model (Real-Time Inference)\n",
    "\n",
    "If your training job has completed; and saved the model in the correct TensorFlow Serving-compatible format; it should now be pretty simple to deploy the model to a real-time endpoint.\n",
    "\n",
    "You can achieve this with the [Estimator API](https://sagemaker.readthedocs.io/en/stable/estimators.html)."
   ]
  },
  {
   "cell_type": "code",
   "execution_count": null,
   "metadata": {},
   "outputs": [],
   "source": [
    "# TODO: Deploy a real-time endpoint\n",
    "predictor = estimator.deploy(\n",
    "    # Low request volume, tiny model = tiny infrastructure is fine:\n",
    "    initial_instance_count=1,\n",
    "    instance_type=\"ml.t2.medium\",\n",
    ")"
   ]
  },
  {
   "cell_type": "markdown",
   "metadata": {},
   "source": [
    "Reviewing the architecture from the example notebook, we set up the model to accept **batches** of **28x28** image tensors with **normalized 0-1 pixel values** and a **single color channel dimension**.\n",
    "\n",
    "Assuming you haven't [added any custom inference pre-processing](https://sagemaker.readthedocs.io/en/stable/frameworks/tensorflow/deploying_tensorflow_serving.html#providing-python-scripts-for-pre-post-processing) to the script (for example to accept encoded JPEGs/PNGs, or arbitrary image shapes), we'll need to replicate that same format when we use our endpoint.\n",
    "\n",
    "You can use the final \"Explore Results\" section of the local notebook as a guide. First, using the interactive widget:"
   ]
  },
  {
   "cell_type": "code",
   "execution_count": null,
   "metadata": {},
   "outputs": [],
   "source": [
    "# Create/reload the drawing widget:\n",
    "widget = util.draw.PixelDrawCanvas(pen_size=4)\n",
    "widget.display()"
   ]
  },
  {
   "cell_type": "code",
   "execution_count": null,
   "metadata": {},
   "outputs": [],
   "source": [
    "# Load the image from the widget:\n",
    "img = widget.data.mean(-1, keepdims=True) / 255  # (Convert full-RGB 0-255 to grayscale 0-1)\n",
    "\n",
    "# TODO: Call your endpoint\n",
    "result = ?\n",
    "\n",
<<<<<<< HEAD
    "# TODO: Call the predictor with reqdata\n",
    "result = predictor.predict(reqdata)\n",
    "\n",
    "# TODO: What structure is the response? How do we interpret it?\n",
    "print(result)\n",
    "chosen = np.argmax(result[\"predictions\"][0])\n",
    "print(f\"Predicted digit {chosen} with confidence {result['predictions'][0][chosen]:.2%}\")"
=======
    "print(f\"Result confidences: {result}\")\n",
    "\n",
    "# Plot the result:\n",
    "plt.figure(figsize=(3, 3))\n",
    "fig = plt.subplot(1, 1, 1)\n",
    "ax = plt.imshow(img, cmap=\"gray\")\n",
    "fig.set_title(f\"Predicted Number {np.argmax(result[0])}\")\n",
    "plt.show()"
>>>>>>> 3963e507
   ]
  },
  {
   "cell_type": "markdown",
   "metadata": {},
   "source": [
    "Alternatively, to load and classify images from the test set:"
   ]
  },
  {
   "cell_type": "code",
   "execution_count": null,
   "metadata": {},
   "outputs": [],
   "source": [
<<<<<<< HEAD
    "# TODO: import libraries\n",
    "import os\n",
    "\n",
    "import matplotlib.pyplot as plt\n",
    "import tensorflow as tf\n",
    "from PIL import Image\n",
    "\n",
=======
>>>>>>> 3963e507
    "# TODO: Choose an image\n",
    "label = \"2\"\n",
    "filename = os.listdir(f\"{testing_dir}/{label}\")[0]\n",
    "\n",
<<<<<<< HEAD
    "# TODO: Load the image with the TensorFlow Keras API:\n",
    "img = tf.keras.preprocessing.image.img_to_array(Image.open(f\"{testing_dir}/{label}/{filename}\"))\n",
=======
    "# TODO: Load the image\n",
    "img = ?\n",
>>>>>>> 3963e507
    "\n",
    "# Expand out the \"batch\" dimension, and send to the model:\n",
    "reqdata = np.expand_dims(img, 0)\n",
<<<<<<< HEAD
    "# Call the predictor with reqdata\n",
    "result = predictor.predict(reqdata)\n",
    "print(f\"Result confidences: {result}\")\n",
=======
    "\n",
    "# TODO: Call the predictor with reqdata\n",
    "result = ?\n",
>>>>>>> 3963e507
    "\n",
    "# Plot the result:\n",
    "plt.figure(figsize=(3, 3))\n",
    "fig = plt.subplot(1, 1, 1)\n",
    "ax = plt.imshow(np.squeeze(img), cmap=\"gray\")\n",
    "fig.set_title(f\"Predicted Number {np.argmax(result['predictions'][0])}\")\n",
    "plt.show()"
   ]
  },
  {
   "cell_type": "markdown",
   "metadata": {},
   "source": [
    "## Further Improvements\n",
    "\n",
    "If you've got the basic train/deploy/call cycle working, congratulations! This core pattern of experimenting in the notebook but executing jobs on scalable hardware is at the heart of the SageMaker data science workflow.\n",
    "\n",
    "There are still plenty of ways we can use the tools better though: Read on for the next challenges!\n"
   ]
  },
  {
   "cell_type": "markdown",
   "metadata": {},
   "source": [
    "### 1. Cut training costs easily with SageMaker Managed Spot Mode\n",
    "\n",
    "AWS Spot Instances let you take advantage of unused capacity in the AWS cloud, at up to a 90% discount versus standard on-demand pricing! For small jobs like this, taking advantage of this discount is as easy as adding a couple of parameters to the Estimator constructor:\n",
    "\n",
    "https://sagemaker.readthedocs.io/en/stable/estimators.html\n",
    "\n",
    "Note that in general, spot capacity is offered at a discounted rate because it's interruptible based on instantaneous demand... Longer-running training jobs should implement checkpoint saving and loading, so that they can efficiently resume if interrupted part way through. More information can be found on the [Managed Spot Training in Amazon SageMaker](https://docs.aws.amazon.com/sagemaker/latest/dg/model-managed-spot-training.html) page of the [SageMaker Developer Guide](https://docs.aws.amazon.com/sagemaker/latest/dg/).\n"
   ]
  },
  {
   "cell_type": "markdown",
   "metadata": {},
   "source": [
    "### 2. Parameterize your algorithm\n",
    "\n",
    "Being able to change the parameters of your algorithm at run-time (without modifying the `main.py` script each time) is helpful for making your code more re-usable... But even more so because it's a pre-requisite for automatic hyperparameter tuning!\n",
    "\n",
    "Job parameter parsing should ideally be factored into a separate function, and as a best practice should accept setting values through **both** command line flags (as demonstrated in the [official MXNet MNIST example](https://github.com/awslabs/amazon-sagemaker-examples/blob/master/hyperparameter_tuning/mxnet_mnist/mnist.py)) **and** the [SageMaker Hyperparameter environment variable(s)](https://docs.aws.amazon.com/sagemaker/latest/dg/docker-container-environmental-variables-user-scripts.html). Perhaps the official MXNet example could be improved by setting environment-variable-driven defaults to the algorithm hyperparameters, the same as it already does for channels?\n",
    "\n",
    "Refactor your job to accept **epochs** and **batch size** as optional parameters, and show how you can set these before each training run through the [Estimator API](https://sagemaker.readthedocs.io/en/stable/estimators.html).\n"
   ]
  },
  {
   "cell_type": "markdown",
   "metadata": {},
   "source": [
    "### 3. Tune your network hyperparameters\n",
    "\n",
    "Re-use the same approach as before to parameterize some features in the structure of your network: Perhaps the sizes of the `Conv2D` kernels? The number, type, node count, or activation function of layers in the network? No need to stray too far away from the sample architecture!\n",
    "\n",
    "Instead of manually (or programmatically) calling `estimator.fit()` with different hyperparameters each time, we can use SageMaker's Bayesian Hyperparameter Tuning functionality to explore the space more efficiently!\n",
    "\n",
    "The SageMaker SDK Docs give a great [overview](https://sagemaker.readthedocs.io/en/stable/overview.html#sagemaker-automatic-model-tuning) of using the HyperparameterTuner, which you can refer to if you get stuck.\n",
    "\n",
    "First, we'll need to define a specific **metric** to optimize for, which is really a specification of how to scrape metric values from the algorithm's console logs. \n",
    "\n",
    "Next, use the [\\*Parameter](https://sagemaker.readthedocs.io/en/stable/tuner.html) classes (`ContinuousParameter`, `IntegerParameter` and `CategoricalParameter`) to define appropriate ranges for the hyperparameters whose combination you want to optimize.\n",
    "\n",
    "With the original estimator, target metric and parameter ranges defined, you'll be able to create a [HyperparameterTuner](https://sagemaker.readthedocs.io/en/stable/tuner.html) and use that to start a hyperparameter tuning job instead of a single model training job.\n",
    "\n",
    "Pay attention to likely run time and resource consumption when selecting the maximum total number of training jobs and maximum parallel jobs of your hyperparameter tuning run... You can always view and cancel ongoing hyperparameter tuning jobs through the SageMaker Console.\n"
   ]
  },
  {
   "cell_type": "markdown",
   "metadata": {},
   "source": [
    "### Additional Challenges\n",
    "\n",
    "If you have time, the following challenges are trickier, and might stretch your SageMaker knowledge even further!\n",
    "\n",
    "**Batch Transform / Additional Inference Formats**: As discussed in this notebook, the deployed endpoint expects a particular tensor data format for requests... This complicates the usually-simple task of re-purposing the same model for batch inference (since our data in S3 is in JPEG format). The SageMaker TensorFlow SDK docs provide guidance on accepting custom formats in the [\"Create Python Scripts for Custom Input and Output Formats\"](https://sagemaker.readthedocs.io/en/stable/using_tf.html#create-python-scripts-for-custom-input-and-output-formats) section. If you can refactor your algorithm to accept JPEG requests when deployed as a real-time endpoint, you'll be able to run it as a batch [Transformer](https://sagemaker.readthedocs.io/en/stable/transformer.html) against images in S3 with a simple `estimator.transformer()` call.\n",
    "\n",
    "**Optimized Training Formats**: A dataset like this (containing many tiny objects) may take much less time to load in to the algorithm if we either converted it to the standard Numpy format that Keras distributes it in (just 4 files X_train, Y_train, X_test, Y_test); or *streaming* the data with [SageMaker Pipe Mode](https://aws.amazon.com/blogs/machine-learning/using-pipe-input-mode-for-amazon-sagemaker-algorithms/), instead of downloading it up-front.\n",
    "\n",
    "**Experiment Tracking**: The [SageMaker Experiments](https://docs.aws.amazon.com/sagemaker/latest/dg/experiments.html) feature gives a more structured way to track trials across multiple related experiments (for example, different HPO runs, or between HPO and regular model training jobs). You can use the [official SageMaker Experiments Example](https://github.com/awslabs/amazon-sagemaker-examples/tree/master/sagemaker-experiments) for guidance on how to track the experiments in this notebook... and should note that the [SageMaker Experiments SDK Docs](https://sagemaker-experiments.readthedocs.io/en/latest/) are maintained separately, since it's a different Python module.\n"
   ]
  },
  {
   "cell_type": "markdown",
   "metadata": {},
   "source": [
    "## Clean-Up\n",
    "\n",
    "Remember to clean up any persistent resources that aren't needed anymore to save costs: The most significant of these are real-time prediction endpoints, and this SageMaker Notebook Instance.\n",
    "\n",
    "The SageMaker SDK [Predictor](https://sagemaker.readthedocs.io/en/stable/predictors.html) class provides an interface to clean up real-time prediction endpoints; and SageMaker Notebook Instances can be stopped through the SageMaker Console when you're finished.\n",
    "\n",
    "You might also like to clean up any S3 buckets / content we created, to prevent ongoing storage costs.\n"
   ]
  },
  {
   "cell_type": "code",
   "execution_count": null,
   "metadata": {},
   "outputs": [],
   "source": [
    "# TODO: Clean up any endpoints/etc to release resources\n",
    "predictor.delete_endpoint(delete_endpoint_config=True)"
   ]
  }
 ],
 "metadata": {
  "instance_type": "ml.t3.medium",
  "kernelspec": {
   "display_name": "Python 3 (TensorFlow 2.3 Python 3.7 CPU Optimized)",
   "language": "python",
   "name": "python3__SAGEMAKER_INTERNAL__arn:aws:sagemaker:ap-southeast-1:492261229750:image/tensorflow-2.3-cpu-py37-ubuntu18.04-v1"
  },
  "language_info": {
   "codemirror_mode": {
    "name": "ipython",
    "version": 3
   },
   "file_extension": ".py",
   "mimetype": "text/x-python",
   "name": "python",
   "nbconvert_exporter": "python",
   "pygments_lexer": "ipython3",
   "version": "3.7.10"
  }
 },
 "nbformat": 4,
 "nbformat_minor": 4
}<|MERGE_RESOLUTION|>--- conflicted
+++ resolved
@@ -50,7 +50,7 @@
    },
    "outputs": [],
    "source": [
-    "!pip install ipywidgets matplotlib"
+    "!pip install ipycanvas \"ipywidgets<8\" matplotlib"
    ]
   },
   {
@@ -73,9 +73,11 @@
     "# TODO: What else will you need?\n",
     "# Have a look at the documentation: https://sagemaker.readthedocs.io/en/stable/frameworks/tensorflow/using_tf.html\n",
     "# to see which libraries need to be imported to use sagemaker and the tensorflow estimator\n",
+    "from PIL import Image\n",
     "import sagemaker\n",
-    "from IPython.display import HTML, display\n",
-    "from sagemaker.tensorflow import TensorFlow as TensorFlowEstimator"
+    "from sagemaker.tensorflow import TensorFlow as TensorFlowEstimator\n",
+    "import tensorflow as tf\n",
+    "import util"
    ]
   },
   {
@@ -84,11 +86,7 @@
    "source": [
     "## Prepare the Data\n",
     "\n",
-    "The primary data source for a SageMaker training job is (nearly) always S3 - so we should upload our training and test data there.\n",
-    "\n",
-    "For this exercise, we prepared a few lines of code below to help you upload the images to Amazon S3 using the [aws s3 sync](https://docs.aws.amazon.com/cli/latest/reference/s3/sync.html) CLI command.\n",
-    "\n",
-    "But first, let's download the image data from the Repository of Open Data on AWS and sample a subset like we did in the [Local Notebook.ipynb](Local%20Notebook.ipynb).\n",
+    "Let's download the image data from the Repository of Open Data on AWS and sample a subset like we did in the [Local Notebook.ipynb](Local%20Notebook.ipynb).\n",
     "\n",
     "**Check you understand** what data it's going to upload from this notebook, and where it's going to store it in S3, then start the upload running while you work on the rest."
    ]
@@ -217,7 +215,7 @@
     "# TODO: Define your 2 data channels\n",
     "# The data can be found in: \"s3://{bucket_name}/mnist/training\" and \"s3://{bucket_name}/mnist/testing\"\n",
     "\n",
-    "# We can use either the s3_input (which gives us additional configuration options), or a plain string:\n",
+    "# We can use either the s3_input (which gives us additional configuration options), or plain string:\n",
     "train_channel = sagemaker.inputs.TrainingInput(f\"s3://{bucket_name}/mnist/training\")\n",
     "test_channel = f\"s3://{bucket_name}/mnist/testing\"\n",
     "\n",
@@ -382,28 +380,20 @@
    "source": [
     "# Load the image from the widget:\n",
     "img = widget.data.mean(-1, keepdims=True) / 255  # (Convert full-RGB 0-255 to grayscale 0-1)\n",
+    "input_data = np.expand_dims(img, 0)  # Add leading \"batch\" dimension\n",
+    "print(f\"Request data shape {input_data.shape}\")\n",
     "\n",
     "# TODO: Call your endpoint\n",
-    "result = ?\n",
-    "\n",
-<<<<<<< HEAD
-    "# TODO: Call the predictor with reqdata\n",
-    "result = predictor.predict(reqdata)\n",
-    "\n",
-    "# TODO: What structure is the response? How do we interpret it?\n",
-    "print(result)\n",
-    "chosen = np.argmax(result[\"predictions\"][0])\n",
-    "print(f\"Predicted digit {chosen} with confidence {result['predictions'][0][chosen]:.2%}\")"
-=======
+    "result = predictor.predict(input_data)\n",
+    "\n",
     "print(f\"Result confidences: {result}\")\n",
     "\n",
     "# Plot the result:\n",
     "plt.figure(figsize=(3, 3))\n",
     "fig = plt.subplot(1, 1, 1)\n",
     "ax = plt.imshow(img, cmap=\"gray\")\n",
-    "fig.set_title(f\"Predicted Number {np.argmax(result[0])}\")\n",
+    "fig.set_title(f\"Predicted Number {np.argmax(result['predictions'][0])}\")\n",
     "plt.show()"
->>>>>>> 3963e507
    ]
   },
   {
@@ -419,39 +409,20 @@
    "metadata": {},
    "outputs": [],
    "source": [
-<<<<<<< HEAD
-    "# TODO: import libraries\n",
-    "import os\n",
-    "\n",
-    "import matplotlib.pyplot as plt\n",
-    "import tensorflow as tf\n",
-    "from PIL import Image\n",
-    "\n",
-=======
->>>>>>> 3963e507
-    "# TODO: Choose an image\n",
+    "# Choose an image:\n",
     "label = \"2\"\n",
     "filename = os.listdir(f\"{testing_dir}/{label}\")[0]\n",
     "\n",
-<<<<<<< HEAD
-    "# TODO: Load the image with the TensorFlow Keras API:\n",
-    "img = tf.keras.preprocessing.image.img_to_array(Image.open(f\"{testing_dir}/{label}/{filename}\"))\n",
-=======
-    "# TODO: Load the image\n",
-    "img = ?\n",
->>>>>>> 3963e507
+    "# Load the image (and normalize to 0-1):\n",
+    "img = tf.keras.preprocessing.image.img_to_array(\n",
+    "    Image.open(f\"{testing_dir}/{label}/{filename}\")\n",
+    ") / 255\n",
     "\n",
     "# Expand out the \"batch\" dimension, and send to the model:\n",
-    "reqdata = np.expand_dims(img, 0)\n",
-<<<<<<< HEAD
-    "# Call the predictor with reqdata\n",
-    "result = predictor.predict(reqdata)\n",
+    "input_data = np.expand_dims(img, 0)\n",
+    "print(f\"Request data shape {input_data.shape}\")\n",
+    "result = predictor.predict(input_data)\n",
     "print(f\"Result confidences: {result}\")\n",
-=======
-    "\n",
-    "# TODO: Call the predictor with reqdata\n",
-    "result = ?\n",
->>>>>>> 3963e507
     "\n",
     "# Plot the result:\n",
     "plt.figure(figsize=(3, 3))\n",
